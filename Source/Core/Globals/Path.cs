﻿using System.ComponentModel;
using System.Diagnostics.SymbolStore;
using System.IO;
using System.Reflection;

#if ANDROID
using Android.App;
#endif

namespace Core
{

    public class Path
    {
        public static string Local
        {
            get
            {
#if ANDROID
                // Requires: using Android.App;
                return "";
#else
                string assemblyPath = Assembly.GetEntryAssembly().Location;
                return Directory.GetParent(assemblyPath).FullName;
<<<<<<< HEAD
#endif
=======
            }
        }

        /// <summary> Returns content directory </summary>
        public static string Asset
        {
            get
            {
                return System.IO.Path.Combine(Local, "Content");
>>>>>>> 302a3594
            }
        }

        /// <summary> Returns config directory </summary>
        public static string Config
        {
            get
            {
                return System.IO.Path.Combine(Local, "Config");
            }
        }

        /// <summary> Returns graphics directory </summary>
        public static string Graphics
        {
            get
            {
<<<<<<< HEAD
                return System.IO.Path.Combine(Local, "Graphics");
=======
                return System.IO.Path.Combine(Asset, "Graphics");
>>>>>>> 302a3594
            }
        }

        /// <summary> Returns Fonts directory </summary>
        public static string Fonts
        {
            get
            {
<<<<<<< HEAD
                return System.IO.Path.Combine(Local, "Fonts");
=======
                return System.IO.Path.Combine("", "Fonts");
>>>>>>> 302a3594
            }
        }

        /// <summary> Returns GUI directory </summary>
        public static string Gui
        {
            get
            {
                return System.IO.Path.Combine(Graphics, "Gui");
            }
        }

        /// <summary> Returns gradients directory </summary>
        public static string Gradients
        {
            get
            {
                return System.IO.Path.Combine(Gui, "Gradients");
            }
        }

        /// <summary> Returns designs directory </summary>
        public static string Designs
        {
            get
            {
                return System.IO.Path.Combine(Gui, "Designs");
            }
        }

        /// <summary> Returns tilesets directory </summary>
        public static string Tilesets
        {
            get
            {
                return System.IO.Path.Combine(Graphics, "Tilesets");
            }
        }

        /// <summary> Returns characters directory </summary>
        public static string Characters
        {
            get
            {
                return System.IO.Path.Combine(Graphics, "Characters");
            }
        }

        /// <summary> Returns emotes directory </summary>
        public static string Emotes
        {
            get
            {
                return System.IO.Path.Combine(Graphics, "Emotes");
            }
        }

        /// <summary> Returns paperdolls directory </summary>
        public static string Paperdolls
        {
            get
            {
                return System.IO.Path.Combine(Graphics, "Paperdolls");
            }
        }

        /// <summary> Returns fogs directory </summary>
        public static string Fogs
        {
            get
            {
                return System.IO.Path.Combine(Graphics, "Fogs");
            }
        }

        /// <summary> Returns parallax directory </summary>
        public static string Parallax
        {
            get
            {
                return System.IO.Path.Combine(Graphics, "Parallax");
            }
        }

        /// <summary> Returns panoramas directory </summary>
        public static string Panoramas
        {
            get
            {
                return System.IO.Path.Combine(Graphics, "Panoramas");
            }
        }

        /// <summary> Returns pictures directory </summary>
        public static string Pictures
        {
            get
            {
                return System.IO.Path.Combine(Graphics, "Pictures");
            }
        }

        /// <summary> Returns logs directory </summary>
        public static string Logs
        {
            get
            {
                return System.IO.Path.Combine(Local, "Logs");
            }
        }

        /// <summary> Returns database directory </summary>
        public static string Database
        {
            get
            {
                return System.IO.Path.Combine(Local, "Database");
            }
        }

        /// <summary> Returns music directory </summary>
        public static string Music
        {
            get
            {
<<<<<<< HEAD
                return System.IO.Path.Combine(Local, "Music");
=======
                return System.IO.Path.Combine(Asset, "Music");
>>>>>>> 302a3594
            }
        }

        /// <summary> Returns sounds directory </summary>
        public static string Sounds
        {
            get
            {
<<<<<<< HEAD
                return System.IO.Path.Combine(Local, "Sounds");
=======
                return System.IO.Path.Combine(Asset, "Sounds");
>>>>>>> 302a3594
            }
        }

        /// <summary> Returns items directory </summary>
        public static string Items
        {
            get
            {
                return System.IO.Path.Combine(Graphics, "Items");
            }
        }

        /// <summary> Returns maps directory </summary>
        public static string Maps
        {
            get
            {
                return System.IO.Path.Combine(Graphics, "Maps");
            }
        }

        /// <summary> Returns animations directory </summary>
        public static string Animations
        {
            get
            {
                return System.IO.Path.Combine(Graphics, "Animations");
            }
        }

        /// <summary> Returns skills directory </summary>
        public static string Skills
        {
            get
            {
                return System.IO.Path.Combine(Graphics, "Skills");
            }
        }

        /// <summary> Returns projectiles directory </summary>
        public static string Projectiles
        {
            get
            {
                return System.IO.Path.Combine(Graphics, "Projectiles");
            }
        }

        /// <summary> Returns resources directory </summary>
        public static string Resources
        {
            get
            {
                return System.IO.Path.Combine(Graphics, "Resources");
            }
        }

        /// <summary> Returns misc directory </summary>
        public static string Misc
        {
            get
            {
                return System.IO.Path.Combine(Graphics, "Misc");
            }
        }

        // Helper function to check if a file path has an extension
        public static string EnsureFileExtension(string path, string defaultExtension = ".png")
        {
            // Check if the path has an extension
            if (string.IsNullOrWhiteSpace(System.IO.Path.GetExtension(path)))
            {
                // If not, add the default extension
                return path + defaultExtension;
            }

            // Return the original path if it already has an extension
            return path;
        }

    }
}<|MERGE_RESOLUTION|>--- conflicted
+++ resolved
@@ -22,9 +22,6 @@
 #else
                 string assemblyPath = Assembly.GetEntryAssembly().Location;
                 return Directory.GetParent(assemblyPath).FullName;
-<<<<<<< HEAD
-#endif
-=======
             }
         }
 
@@ -34,7 +31,6 @@
             get
             {
                 return System.IO.Path.Combine(Local, "Content");
->>>>>>> 302a3594
             }
         }
 
@@ -52,11 +48,7 @@
         {
             get
             {
-<<<<<<< HEAD
-                return System.IO.Path.Combine(Local, "Graphics");
-=======
                 return System.IO.Path.Combine(Asset, "Graphics");
->>>>>>> 302a3594
             }
         }
 
@@ -65,11 +57,7 @@
         {
             get
             {
-<<<<<<< HEAD
-                return System.IO.Path.Combine(Local, "Fonts");
-=======
                 return System.IO.Path.Combine("", "Fonts");
->>>>>>> 302a3594
             }
         }
 
@@ -195,11 +183,7 @@
         {
             get
             {
-<<<<<<< HEAD
-                return System.IO.Path.Combine(Local, "Music");
-=======
                 return System.IO.Path.Combine(Asset, "Music");
->>>>>>> 302a3594
             }
         }
 
@@ -208,11 +192,7 @@
         {
             get
             {
-<<<<<<< HEAD
-                return System.IO.Path.Combine(Local, "Sounds");
-=======
                 return System.IO.Path.Combine(Asset, "Sounds");
->>>>>>> 302a3594
             }
         }
 
