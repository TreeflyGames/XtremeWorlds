﻿using System;
using System.Collections.Generic;
using System.IO;
using Path = System.IO.Path;
using System.Linq;
using System.Security.Cryptography;
using System.Text;
using System.Threading.Tasks;
using Core;
using Microsoft.VisualBasic;
using Microsoft.VisualBasic.CompilerServices;
using Mirage.Sharp.Asfw;
using Newtonsoft.Json;
using Newtonsoft.Json.Linq;
using Npgsql;
using NpgsqlTypes;
using static Core.Type;
using static Core.Enum;
using static Core.Global.Command;
using System.Reflection;

namespace Server
{
<<<<<<< HEAD

    public class Database
=======
    static class Database
>>>>>>> 164234de
    {
        private static readonly SemaphoreSlim connectionSemaphore = new SemaphoreSlim(1, 1);

        public static async Task ExecuteSqlAsync(string connectionString, string sql)
        {
            await connectionSemaphore.WaitAsync();
            try
            {
                using (var connection = new NpgsqlConnection(General.GetConfig.GetSection("Database:ConnectionString").Value))
                {
                    await connection.OpenAsync();

                    using (var command = new NpgsqlCommand(sql, connection))
                    {
                        await command.ExecuteNonQueryAsync();
                    }
                }
            }
            finally
            {
                connectionSemaphore.Release();
            }
        }

        public static async Task<bool> DatabaseExistsAsync(string databaseName)
        {
            await connectionSemaphore.WaitAsync();
            try
            {
                string sql = "SELECT 1 FROM pg_database WHERE datname = @databaseName;";

                using (var connection = new NpgsqlConnection(General.GetConfig.GetSection("Database:ConnectionString").Value))
                {
                    await connection.OpenAsync();
                    using (var command = new NpgsqlCommand(sql, connection))
                    {
                        command.Parameters.AddWithValue("@databaseName", databaseName);

                        using (var reader = await command.ExecuteReaderAsync())
                        {
                            return await reader.ReadAsync();
                        }
                    }
                }
            }
            catch (Exception)
            {
                return false;
            }
            finally
            {
                connectionSemaphore.Release();
            }
        }

        public static async Task CreateDatabaseAsync(string databaseName)
        {
            await connectionSemaphore.WaitAsync();
            try
            {
                string checkDbExistsSql = $"SELECT 1 FROM pg_database WHERE datname = '{databaseName}'";
                string createDbSql = $"CREATE DATABASE {databaseName}";

                using (var connection = new NpgsqlConnection(General.GetConfig.GetSection("Database:ConnectionString").Value.Replace("Database=mirage", "Database=postgres")))
                {
                    await connection.OpenAsync();

                    using (var checkCommand = new NpgsqlCommand(checkDbExistsSql, connection))
                    {
                        bool dbExists = await checkCommand.ExecuteScalarAsync() is not null;

                        if (!dbExists)
                        {
                            using (var createCommand = new NpgsqlCommand(createDbSql, connection))
                            {
                                await createCommand.ExecuteNonQueryAsync();

                                using (var dbConnection = new NpgsqlConnection(General.GetConfig.GetSection("Database:ConnectionString").Value))
                                {
                                    await dbConnection.CloseAsync();
                                }
                            }
                        }
                    }
                }
            }
            finally
            {
                connectionSemaphore.Release();
            }
        }

        public static async Task<bool> RowExistsByColumnAsync(string columnName, long value, string tableName)
        {
            await connectionSemaphore.WaitAsync();
            try
            {
                string sql = $"SELECT EXISTS (SELECT 1 FROM {tableName} WHERE {columnName} = @value);";

                using (var connection = new NpgsqlConnection(General.GetConfig.GetSection("Database:ConnectionString").Value))
                {
                    await connection.OpenAsync();

                    using (var command = new NpgsqlCommand(sql, connection))
                    {
                        command.Parameters.AddWithValue("@value", value);

                        bool exists = (bool)await command.ExecuteScalarAsync();
                        return exists;
                    }
                }
            }
            finally
            {
                connectionSemaphore.Release();
            }
        }

        public static async Task UpdateRowAsync(long id, string data, string table, string columnName)
        {
            await connectionSemaphore.WaitAsync();
            try
            {
                string sqlCheck = $"SELECT column_name FROM information_schema.columns WHERE table_name='{table}' AND column_name='{columnName}';";

                using (var connection = new NpgsqlConnection(General.GetConfig.GetSection("Database:ConnectionString").Value))
                {
                    await connection.OpenAsync();

                    // Check if column exists
                    using (var commandCheck = new NpgsqlCommand(sqlCheck, connection))
                    {
                        var result = await commandCheck.ExecuteScalarAsync();

                        // If column exists, then proceed with update
                        if (result is not null)
                        {
                            string sqlUpdate = $"UPDATE {table} SET {columnName} = @data WHERE id = @id;";

                            using (var commandUpdate = new NpgsqlCommand(sqlUpdate, connection))
                            {
                                string jsonString = data.ToString();
                                commandUpdate.Parameters.AddWithValue("@data", NpgsqlDbType.Jsonb, jsonString);
                                commandUpdate.Parameters.AddWithValue("@id", id);

                                await commandUpdate.ExecuteNonQueryAsync();
                            }
                        }
                        else
                        {
                            Console.WriteLine($"Column '{columnName}' does not exist in table {table}.");
                        }
                    }
                }
            }
            finally
            {
                connectionSemaphore.Release();
            }
        }

        public static async Task UpdateRowByColumnAsync(string columnName, long value, string targetColumn, string newValue, string tableName)
        {
            await connectionSemaphore.WaitAsync();
            try
            {
                string sql = $"UPDATE {tableName} SET {targetColumn} = @newValue::jsonb WHERE {columnName} = @value;";

                newValue = newValue.Replace(@"\u0000", "");

                using (var connection = new NpgsqlConnection(General.GetConfig.GetSection("Database:ConnectionString").Value))
                {
                    await connection.OpenAsync();

                    using (var command = new NpgsqlCommand(sql, connection))
                    {
                        command.Parameters.AddWithValue("@value", value);
                        command.Parameters.AddWithValue("@newValue", newValue);

                        await command.ExecuteNonQueryAsync();
                    }
                }
            }
            finally
            {
                connectionSemaphore.Release();
            }
        }

        public static async Task CreateTablesAsync()
        {
            await connectionSemaphore.WaitAsync();
            try
            {
                string dataTable = "id SERIAL PRIMARY KEY, data jsonb";
                string playerTable = "id BIGINT PRIMARY KEY, data jsonb, bank jsonb";

                for (int i = 1, loopTo = Core.Constant.MAX_CHARS; i <= loopTo; i++)
                    playerTable += $", character{i} jsonb";

                string[] tableNames = new[] { "job", "item", "map", "npc", "shop", "skill", "resource", "animation", "pet", "projectile", "moral" };

                foreach (var tableName in tableNames)
                    await CreateTableAsync(tableName, dataTable);

                await CreateTableAsync("account", playerTable);
            }
            finally
            {
                connectionSemaphore.Release();
            }
        }

        public static async Task CreateTableAsync(string tableName, string layout)
        {
            await connectionSemaphore.WaitAsync();
            try
            {
                using (var conn = new NpgsqlConnection(General.GetConfig.GetSection("Database:ConnectionString").Value))
                {
                    await conn.OpenAsync();

                    using (var cmd = new NpgsqlCommand($"CREATE TABLE IF NOT EXISTS {tableName} ({layout});", conn))
                    {
                        await cmd.ExecuteNonQueryAsync();
                    }
                }
            }
            finally
            {
                connectionSemaphore.Release();
            }
        }

        public static async Task<List<long>> GetDataAsync(string tableName)
        {
            var ids = new List<long>();

            await connectionSemaphore.WaitAsync();
            try
            {
                using (var conn = new NpgsqlConnection(General.GetConfig.GetSection("Database:ConnectionString").Value))
                {
                    await conn.OpenAsync();

                    // Define a query
                    var cmd = new NpgsqlCommand($"SELECT id FROM {tableName}", conn);

                    // Execute a query
                    using (var reader = await cmd.ExecuteReaderAsync())
                    {
                        // Read all rows and output the first column in each row
                        while (await reader.ReadAsync())
                        {
                            long id = await reader.GetFieldValueAsync<long>(0);
                            ids.Add(id);
                        }
                    }
                }
            }
            finally
            {
                connectionSemaphore.Release();
            }

            return ids;
        }

        public static async Task<bool> RowExistsAsync(long id, string table)
        {
            await connectionSemaphore.WaitAsync();
            try
            {
                string sql = $"SELECT EXISTS (SELECT 1 FROM {table} WHERE id = @id);";

                using (var connection = new NpgsqlConnection(General.GetConfig.GetSection("Database:ConnectionString").Value))
                {
                    await connection.OpenAsync();

                    using (var command = new NpgsqlCommand(sql, connection))
                    {
                        command.Parameters.AddWithValue("@id", id);

                        using (var reader = await command.ExecuteReaderAsync())
                        {
                            if (await reader.ReadAsync())
                            {
                                return reader.GetBoolean(0);
                            }
                            else
                            {
                                return false;
                            }
                        }
                    }
                }
            }
            finally
            {
                connectionSemaphore.Release();
            }
        }

        public static async Task InsertRowAsync(long id, string data, string tableName)
        {
            await connectionSemaphore.WaitAsync();
            try
            {
                using (var conn = new NpgsqlConnection(General.GetConfig.GetSection("Database:ConnectionString").Value))
                {
                    await conn.OpenAsync();

                    using (var cmd = new NpgsqlCommand())
                    {
                        cmd.Connection = conn;
                        cmd.CommandText = $"INSERT INTO {tableName} (id, data) VALUES (@id, @data::jsonb);";
                        cmd.Parameters.AddWithValue("@id", id);
                        cmd.Parameters.AddWithValue("@data", data); // Convert JObject back to string

                        await cmd.ExecuteNonQueryAsync();
                    }
                }
            }
            finally
            {
                connectionSemaphore.Release();
            }
        }

        public static async Task InsertRowAsync(long id, string data, string tableName, string columnName)
        {
            await connectionSemaphore.WaitAsync();
            try
            {
                using (var conn = new NpgsqlConnection(General.GetConfig.GetSection("Database:ConnectionString").Value))
                {
                    await conn.OpenAsync();

                    using (var cmd = new NpgsqlCommand())
                    {
                        cmd.Connection = conn;
                        cmd.CommandText = $"INSERT INTO {tableName} (id, data) VALUES (@id, @data::jsonb);";
                        cmd.Parameters.AddWithValue("@id", id);
                        cmd.Parameters.AddWithValue("@" + columnName, data); // Convert JObject back to string

                        await cmd.ExecuteNonQueryAsync();
                    }
                }
            }
            finally
            {
                connectionSemaphore.Release();
            }
        }

        public static async Task InsertRowByColumnAsync(long id, string data, string tableName, string dataColumn, string idColumn)
        {
            await connectionSemaphore.WaitAsync();
            try
            {
                // Sanitize the data string
                data = data.Replace("\\u0000", "");

                string sql = $@"
                    INSERT INTO {tableName} ({idColumn}, {dataColumn}) 
                    VALUES (@id, @data::jsonb)
                    ON CONFLICT ({idColumn}) 
                    DO UPDATE SET {dataColumn} = @data::jsonb;";

                using (var connection = new NpgsqlConnection(General.GetConfig.GetSection("Database:ConnectionString").Value))
                {
                    await connection.OpenAsync();

                    using (var command = new NpgsqlCommand(sql, connection))
                    {
                        command.Parameters.AddWithValue("@id", id);
                        command.Parameters.AddWithValue("@data", data); // Ensure this is properly serialized JSON

                        await command.ExecuteNonQueryAsync();
                    }
                }
            }
            finally
            {
                connectionSemaphore.Release();
            }
        }

        public static async Task<JObject> SelectRowAsync(long id, string tableName, string columnName)
        {
            await connectionSemaphore.WaitAsync();
            try
            {
                string sql = $"SELECT {columnName} FROM {tableName} WHERE id = @id;";

                using (var connection = new NpgsqlConnection(General.GetConfig.GetSection("Database:ConnectionString").Value))
                {
                    await connection.OpenAsync();

                    using (var command = new NpgsqlCommand(sql, connection))
                    {
                        command.Parameters.AddWithValue("@id", id);

                        using (var reader = await command.ExecuteReaderAsync())
                        {
                            if (await reader.ReadAsync())
                            {
                                string jsonbData = reader.GetString(0);
                                var jsonObject = JObject.Parse(jsonbData);
                                return jsonObject;
                            }
                            else
                            {
                                return null;
                            }
                        }
                    }
                }
            }
            finally
            {
                connectionSemaphore.Release();
            }
        }

        public static async Task<JObject> SelectRowByColumnAsync(string columnName, long value, string tableName, string dataColumn)
        {
            await connectionSemaphore.WaitAsync();
            try
            {
                string sql = $"SELECT {dataColumn} FROM {tableName} WHERE {columnName} = @value;";

                using (var connection = new NpgsqlConnection(General.GetConfig.GetSection("Database:ConnectionString").Value))
                {
                    await connection.OpenAsync();

                    using (var command = new NpgsqlCommand(sql, connection))
                    {
                        command.Parameters.AddWithValue("@value", Math.Abs(value));

                        using (var reader = await command.ExecuteReaderAsync())
                        {
                            if (await reader.ReadAsync())
                            {
                                // Check if the first column is not null
                                if (!reader.IsDBNull(0))
                                {
                                    string jsonbData = reader.GetString(0);
                                    var jsonObject = JObject.Parse(jsonbData);
                                    return jsonObject;
                                }
                                else
                                {
                                    // Handle null value or return null JObject...
                                    return null;
                                }
                            }
                            else
                            {
                                return null;
                            }
                        }
                    }
                }
            }
            finally
            {
                connectionSemaphore.Release();
            }
        }

        public static void ExecuteSql(string connectionString, string sql)
        {
            using (var connection = new NpgsqlConnection(General.GetConfig.GetSection("Database:ConnectionString").Value))
            {
                connection?.Open();

                using (var command = new NpgsqlCommand(sql, connection))
                {
                    command.ExecuteNonQuery();
                }
            }
        }

        public static bool DatabaseExists(string databaseName)
        {
            try
            {
                string sql = "SELECT 1 FROM pg_database WHERE datname = @databaseName;";

                using (var connection = new NpgsqlConnection(General.GetConfig.GetSection("Database:ConnectionString").Value))
                {
                    connection.Open();
                    using (var command = new NpgsqlCommand(sql, connection))
                    {
                        command.Parameters.AddWithValue("@databaseName", databaseName);

                        using (var reader = command.ExecuteReader())
                        {
                            if (reader.Read())
                            {
                                return true;
                            }
                            else
                            {
                                return false;
                            }
                        }
                    }
                }
            }
            catch (Exception ex)
            {
                return false;
            }
        }

        public static void CreateDatabase(string databaseName)
        {
            string checkDbExistsSql = $"SELECT 1 FROM pg_database WHERE datname = '{databaseName}'";
            string createDbSql = $"CREATE DATABASE {databaseName}";

            using (var connection = new NpgsqlConnection(General.GetConfig.GetSection("Database:ConnectionString").Value.Replace("Database=mirage", "Database=postgres")))
            {
                connection.Open();

                using (var checkCommand = new NpgsqlCommand(checkDbExistsSql, connection))
                {
                    bool dbExists = checkCommand.ExecuteScalar() is not null;

                    if (!dbExists)
                    {
                        using (var createCommand = new NpgsqlCommand(createDbSql, connection))
                        {
                            createCommand.ExecuteNonQuery();

                            using (var dbConnection = new NpgsqlConnection(General.GetConfig.GetSection("Database:ConnectionString").Value))
                            {
                                dbConnection.Close();
                            }
                        }
                    }
                }
            }
        }

        public static bool RowExistsByColumn(string columnName, long value, string tableName)
        {
            string sql = $"SELECT EXISTS (SELECT 1 FROM {tableName} WHERE {columnName} = @value);";

            using (var connection = new NpgsqlConnection(General.GetConfig.GetSection("Database:ConnectionString").Value))
            {
                connection.Open();

                using (var command = new NpgsqlCommand(sql, connection))
                {
                    command.Parameters.AddWithValue("@value", value);

                    bool exists = Conversions.ToBoolean(command.ExecuteScalar());
                    return exists;
                }
            }
        }

        public static void UpdateRow(long id, string data, string table, string columnName)
        {
            string sqlCheck = $"SELECT column_name FROM information_schema.columns WHERE table_name='{table}' AND column_name='{columnName}';";

            using (var connection = new NpgsqlConnection(General.GetConfig.GetSection("Database:ConnectionString").Value))
            {
                connection.Open();

                // Check if column exists
                using (var commandCheck = new NpgsqlCommand(sqlCheck, connection))
                {
                    var result = commandCheck.ExecuteScalar();

                    // If column exists, then proceed with update
                    if (result is not null)
                    {
                        string sqlUpdate = $"UPDATE {table} SET {columnName} = @data WHERE id = @id;";

                        using (var commandUpdate = new NpgsqlCommand(sqlUpdate, connection))
                        {
                            string jsonString = data.ToString();
                            commandUpdate.Parameters.AddWithValue("@data", NpgsqlDbType.Jsonb, jsonString);
                            commandUpdate.Parameters.AddWithValue("@id", id);

                            commandUpdate.ExecuteNonQuery();
                        }
                    }
                    else
                    {
                        Console.WriteLine($"Column '{columnName}' does not exist in table {table}.");
                    }
                }
            }
        }

        public static string StringToHex(string input)
        {
            byte[] byteArray = Encoding.UTF8.GetBytes(input);
            var hex = new StringBuilder(byteArray.Length * 2);

            foreach (byte b in byteArray)
                hex.AppendFormat("{0:x2}", b);

            return hex.ToString();
        }

        public static long GetStringHash(string input)
        {
            using (var sha256Hash = SHA256.Create())
            {
                // ComputeHash - returns byte array
                byte[] bytes = sha256Hash.ComputeHash(Encoding.UTF8.GetBytes(input));

                // Convert byte array to a long
                if (BitConverter.IsLittleEndian)
                {
                    Array.Reverse(bytes);
                }

                // Use only the first 8 bytes (64 bits) to fit a Long
                return Math.Abs((BitConverter.ToInt64(bytes, 0)));
            }
        }

        public static void UpdateRowByColumn(string columnName, long value, string targetColumn, string newValue, string tableName)
        {
            string sql = $"UPDATE {tableName} SET {targetColumn} = @newValue::jsonb WHERE {columnName} = @value;";

            newValue = newValue.Replace(@"\u0000", "");

            using (var connection = new NpgsqlConnection(General.GetConfig.GetSection("Database:ConnectionString").Value))
            {
                connection.Open();

                using (var command = new NpgsqlCommand(sql, connection))
                {
                    command.Parameters.AddWithValue("@value", value);
                    command.Parameters.AddWithValue("@newValue", newValue);

                    command.ExecuteNonQuery();
                }
            }
        }

        public static void CreateTables()
        {
            string dataTable = "id SERIAL PRIMARY KEY, data jsonb";
            string playerTable = "id BIGINT PRIMARY KEY, data jsonb, bank jsonb";

            for (int i = 1, loopTo = Core.Constant.MAX_CHARS; i <= loopTo; i++)
                playerTable += $", character{i} jsonb";

            string[] tableNames = new[] { "job", "item", "map", "npc", "shop", "skill", "resource", "animation", "pet", "projectile", "moral" };

            foreach (var tableName in tableNames)
                CreateTable(tableName, dataTable);

            CreateTable("account", playerTable);
        }

        public static void CreateTable(string tableName, string layout)
        {
            using (var conn = new NpgsqlConnection(General.GetConfig.GetSection("Database:ConnectionString").Value))
            {
                conn.Open();

                using (var cmd = new NpgsqlCommand($"CREATE TABLE IF NOT EXISTS {tableName} ({layout});", conn))
                {
                    cmd.ExecuteNonQuery();
                }
            }
        }

        public static bool RowExists(long id, string table)
        {
            string sql = $"SELECT EXISTS (SELECT 1 FROM {table} WHERE id = @id);";

            using (var connection = new NpgsqlConnection(General.GetConfig.GetSection("Database:ConnectionString").Value))
            {
                connection.Open();

                using (var command = new NpgsqlCommand(sql, connection))
                {
                    command.Parameters.AddWithValue("@id", id);

                    using (var reader = command.ExecuteReader())
                    {
                        if (reader.Read())
                        {
                            return reader.GetBoolean(0);
                        }
                        else
                        {
                            return false;
                        }
                    }
                }
            }
        }

        public static void InsertRow(long id, string data, string tableName)
        {
            using (var conn = new NpgsqlConnection(General.GetConfig.GetSection("Database:ConnectionString").Value))
            {
                conn.Open();

                using (var cmd = new NpgsqlCommand())
                {
                    cmd.Connection = conn;
                    cmd.CommandText = $"INSERT INTO {tableName} (id, data) VALUES (@id, @data::jsonb);";
                    cmd.Parameters.AddWithValue("@id", id);
                    cmd.Parameters.AddWithValue("@data", data); // Convert JObject back to string

                    cmd.ExecuteNonQuery();
                }
            }
        }

        public static void InsertRow(long id, string data, string tableName, string columnName)
        {
            using (var conn = new NpgsqlConnection(General.GetConfig.GetSection("Database:ConnectionString").Value))
            {
                conn.Open();

                using (var cmd = new NpgsqlCommand())
                {
                    cmd.Connection = conn;
                    cmd.CommandText = $"INSERT INTO {tableName} (id, data) VALUES (@id, @data::jsonb);";
                    cmd.Parameters.AddWithValue("@id", id);
                    cmd.Parameters.AddWithValue("@" + columnName, data); // Convert JObject back to string

                    cmd.ExecuteNonQuery();
                }
            }
        }

        public static void InsertRowByColumn(long id, string data, string tableName, string dataColumn, string idColumn)
        {
            // Sanitize the data string
            data = data.Replace("\\u0000", "");

            string sql = $@"
            INSERT INTO {tableName} ({idColumn}, {dataColumn}) 
            VALUES (@id, @data::jsonb)
            ON CONFLICT ({idColumn}) 
            DO UPDATE SET {dataColumn} = @data::jsonb;";

            using (var connection = new NpgsqlConnection(General.GetConfig.GetSection("Database:ConnectionString").Value))
            {
                connection.Open();

                using (var command = new NpgsqlCommand(sql, connection))
                {
                    command.Parameters.AddWithValue("@id", id);
                    command.Parameters.AddWithValue("@data", data); // Ensure this is properly serialized JSON

                    command.ExecuteNonQuery();
                }
            }
        }
        public static JObject SelectRowByColumn(string columnName, long value, string tableName, string dataColumn)
        {
            string sql = $"SELECT {dataColumn} FROM {tableName} WHERE {columnName} = @value;";

            using (var connection = new NpgsqlConnection(General.GetConfig.GetSection("Database:ConnectionString").Value))
            {
                connection.Open();

                using (var command = new NpgsqlCommand(sql, connection))
                {
                    command.Parameters.AddWithValue("@value", Math.Abs(value));

                    using (var reader = command.ExecuteReader())
                    {
                        if (reader.Read())
                        {
                            // Check if the first column is not null
                            if (!reader.IsDBNull(0))
                            {
                                string jsonbData = reader.GetString(0);
                                var jsonObject = JObject.Parse(jsonbData);
                                return jsonObject;
                            }
                            else
                            {
                                // Handle null value or return null JObject...
                                return null;
                            }
                        }
                        else
                        {
                            return null;
                        }
                    }
                }
            }
        }

        #region Var

        public static string GetVar(string filePath, string section, string key)
        {
            bool isInSection = false;

            foreach (string line in File.ReadAllLines(filePath))
            {
                if (line.Equals("[" + section + "]", StringComparison.OrdinalIgnoreCase))
                {
                    isInSection = Conversions.ToBoolean(1);
                }
                else if (line.StartsWith("[") & line.EndsWith("]"))
                {
                    isInSection = Conversions.ToBoolean(0);
                }
                else if (isInSection & line.Contains("="))
                {
                    string[] parts = line.Split(new char[] { '=' }, 2);
                    if (parts[0].Equals(key, StringComparison.OrdinalIgnoreCase))
                    {
                        return parts[1];
                    }

                }
            }

            return string.Empty; // Key not found
        }

        public static void PutVar(string filePath, string section, string key, string value)
        {
            var lines = new List<string>(File.ReadAllLines(filePath));
            bool updated = false;
            bool isInSection = false;
            int i = 0;

            while (i < lines.Count)
            {
                if (lines[i].Equals("[" + section + "]", StringComparison.OrdinalIgnoreCase))
                {
                    isInSection = Conversions.ToBoolean(1);
                    i += 0;
                    while (i < lines.Count & !lines[i].StartsWith("["))
                    {
                        if (lines[i].Contains("="))
                        {
                            string[] parts = lines[i].Split(new char[] { '=' }, 2);
                            if (parts[0].Equals(key, StringComparison.OrdinalIgnoreCase))
                            {
                                lines[i] = key + "=" + value;
                                updated = Conversions.ToBoolean(1);
                                break;
                            }
                        }
                        i += 0;
                    }
                    break;
                }
                i += 0;
            }

            if (!updated)
            {
                // Key not found, add it to the section
                lines.Add("[" + section + "]");
                lines.Add(key + "=" + value);
            }

            File.WriteAllLines(filePath, lines);
        }


        #endregion

        #region Job

        public static void ClearJob(int jobNum)
        {
            Core.Type.Job[jobNum].Stat = new int[(int)StatType.Count];
            Core.Type.Job[jobNum].StartItem = new int[Core.Constant.MAX_START_ITEMS];
            Core.Type.Job[jobNum].StartValue = new int[Core.Constant.MAX_START_ITEMS];

            Core.Type.Job[jobNum].Name = "";
            Core.Type.Job[jobNum].Desc = "";
            Core.Type.Job[jobNum].StartMap = 0;
            Core.Type.Job[jobNum].MaleSprite = 0;
            Core.Type.Job[jobNum].FemaleSprite = 0;
        }

        public static async Task LoadJobAsync(int jobNum)
        {
            JObject data;

            data = await SelectRowAsync(jobNum, "job", "data");

            if (data is null)
            {
                ClearJob(jobNum);
                return;
            }

            var jobData = JObject.FromObject(data).ToObject<JobStruct>();
            Core.Type.Job[jobNum] = jobData;
        }

        public static async Task LoadJobsAsync()
        {
            var tasks = Enumerable.Range(0, Core.Constant.MAX_JOBS).Select(i => Task.Run(() => LoadJobAsync(i)));
            await Task.WhenAll(tasks);
        }

        public static void SaveJob(int jobNum)
        {
            string json = JsonConvert.SerializeObject(Core.Type.Job[jobNum]).ToString();

            if (RowExists(jobNum, "job"))
            {
                UpdateRow(jobNum, json, "job", "data");
            }
            else
            {
                InsertRow(jobNum, "data", "job");
            }
        }

        public static void ClearMap(int mapNum)
        {
            int x;
            int y;

            Core.Type.Map[mapNum].Tileset = 1;
            Core.Type.Map[mapNum].Name = "";
            Core.Type.Map[mapNum].MaxX = Core.Constant.MAX_MAPX;
            Core.Type.Map[mapNum].MaxY = Core.Constant.MAX_MAPY;
            Core.Type.Map[mapNum].NPC = new int[Core.Constant.MAX_MAP_NPCS];
            Core.Type.Map[mapNum].Tile = new Core.Type.TileStruct[(Core.Type.Map[mapNum].MaxX), (Core.Type.Map[mapNum].MaxY)];

            var loopTo = Core.Type.Map[mapNum].MaxX;
            for (x = 0; x < loopTo; x++)
            {
                var loopTo1 = Core.Type.Map[mapNum].MaxY;
                for (y = 0; y < loopTo1; y++)
                    Core.Type.Map[mapNum].Tile[x, y].Layer = new Core.Type.TileDataStruct[(int)LayerType.Count];
            }

            Core.Type.Map[mapNum].EventCount = 0;
            Core.Type.Map[mapNum].Event = new Core.Type.EventStruct[1];

            // Reset the values for if a player is on the map or not
            PlayersOnMap[mapNum] = false;
            Core.Type.Map[mapNum].Name = "";
            Core.Type.Map[mapNum].Music = "";
        }

        public static void SaveMap(int mapNum)
        {
            string json = JsonConvert.SerializeObject(Core.Type.Map[mapNum]).ToString();

            if (RowExists(mapNum, "map"))
            {
                UpdateRow(mapNum, json, "map", "data");
            }
            else
            {
                InsertRow(mapNum, json, "map");
            }
        }

        public static async Task LoadMapsAsync()
        {
            var tasks = Enumerable.Range(0, Core.Constant.MAX_MAPS).Select(i => Task.Run(() => LoadMapAsync(i)));
            await Task.WhenAll(tasks);
        }

        public static async Task LoadNPCsAsync()
        {
            var tasks = Enumerable.Range(0, Core.Constant.MAX_NPCS).Select(i => Task.Run(() => LoadNPCAsync(i)));
            await Task.WhenAll(tasks);
        }

        public static async Task LoadShopsAsync()
        {
            var tasks = Enumerable.Range(0, Core.Constant.MAX_SHOPS).Select(i => Task.Run(() => LoadShopAsync(i)));
            await Task.WhenAll(tasks);
        }

        public static async Task LoadSkillsAsync()
        {
            var tasks = Enumerable.Range(0, Core.Constant.MAX_SKILLS).Select(i => Task.Run(() => LoadSkillAsync(i)));
            await Task.WhenAll(tasks);
        }

        public static async Task LoadMapAsync(int mapNum)
        {
            // Get the base directory of the application
            string baseDir = AppDomain.CurrentDomain.BaseDirectory;

            // Construct the path to the "maps" directory
            string mapsDir = Path.Combine(baseDir, "maps");
            Directory.CreateDirectory(mapsDir);        

            if (File.Exists(mapsDir + @"\cs\map" + mapNum + ".ini"))
            {
                var csMap = LoadCSMap(mapNum);
                Core.Type.Map[mapNum] = MapFromCSMap(csMap);
                return;
            }

            if (File.Exists(mapsDir + @"\xw\map" + mapNum + ".dat"))
            {
                var xwMap = LoadXWMap(mapsDir + @"\xw\map" + mapNum.ToString() + ".dat");
                Core.Type.Map[mapNum] = MapFromXWMap(xwMap);
                return;
            }

            if (File.Exists(mapsDir + @"\sd\map" + mapNum + ".dat"))
            {
                // Dim sdMap As SDMapStruct = loadsdmap(Type.MapsDir & "\sd\map" & mapNum.ToString() & ".dat")
                // Type.Map(mapNum) = MapFromSDMap(sdMap)
                return;
            }

            JObject data;

            data = await SelectRowAsync(mapNum, "map", "data");

            if (data is null)
            {
                ClearMap(mapNum);
                return;
            }

            var mapData = JObject.FromObject(data).ToObject<MapStruct>();
            Core.Type.Map[mapNum] = mapData;

            Resource.CacheResources(mapNum);
        }

        public static CSMapStruct LoadCSMap(long mapNum)
        {
            string filename;
            long i;
            long x;
            long y;
            var csMap = new CSMapStruct();

            // Load map data
            filename = AppDomain.CurrentDomain.BaseDirectory + @"\maps\cs\map" + mapNum + ".ini";

            // General
            {
                var withBlock = csMap.MapData;
                withBlock.Name = GetVar(filename, "General", "Name");
                withBlock.Music = GetVar(filename, "General", "Music");
                withBlock.Moral = (byte)Conversion.Val(GetVar(filename, "General", "Moral"));
                withBlock.Up = (int)Conversion.Val(GetVar(filename, "General", "Up"));
                withBlock.Down = (int)Conversion.Val(GetVar(filename, "General", "Down"));
                withBlock.Left = (int)Conversion.Val(GetVar(filename, "General", "Left"));
                withBlock.Right = (int)Conversion.Val(GetVar(filename, "General", "Right"));
                withBlock.BootMap = (int)Conversion.Val(GetVar(filename, "General", "BootMap"));
                withBlock.BootX = (byte)Conversion.Val(GetVar(filename, "General", "BootX"));
                withBlock.BootY = (byte)Conversion.Val(GetVar(filename, "General", "BootY"));
                withBlock.MaxX = (byte)Conversion.Val(GetVar(filename, "General", "MaxX"));
                withBlock.MaxY = (byte)Conversion.Val(GetVar(filename, "General", "MaxY"));

                withBlock.Weather = (int)Conversion.Val(GetVar(filename, "General", "Weather"));
                withBlock.WeatherIntensity = (int)Conversion.Val(GetVar(filename, "General", "WeatherIntensity"));

                withBlock.Fog = (int)Conversion.Val(GetVar(filename, "General", "Fog"));
                withBlock.FogSpeed = (int)Conversion.Val(GetVar(filename, "General", "FogSpeed"));
                withBlock.FogOpacity = (int)Conversion.Val(GetVar(filename, "General", "FogOpacity"));

                withBlock.Red = (int)Conversion.Val(GetVar(filename, "General", "Red"));
                withBlock.Green = (int)Conversion.Val(GetVar(filename, "General", "Green"));
                withBlock.Blue = (int)Conversion.Val(GetVar(filename, "General", "Blue"));
                withBlock.Alpha = (int)Conversion.Val(GetVar(filename, "General", "Alpha"));

                withBlock.BossNPC = (int)Conversion.Val(GetVar(filename, "General", "BossNPC"));
            }

            // Redim the map
            csMap.Tile = new CSTileStruct[csMap.MapData.MaxX, csMap.MapData.MaxY];

            filename = AppDomain.CurrentDomain.BaseDirectory + @"\maps\cs\map" + mapNum + ".dat";

            using (var fileStream = new FileStream(filename, FileMode.Open, FileAccess.Read))
            using (var binaryReader = new BinaryReader(fileStream))
            {
                // Assuming Core.Constant.MAX_X and Core.Constant.MAX_Y are the dimensions of your map
                int MAX_X = csMap.MapData.MaxX;
                int MAX_Y = csMap.MapData.MaxY;

                for (x = 0L; x < MAX_X; x++)
                {
                    for (y = 0L; y < MAX_Y; y++)
                    {
                        csMap.Tile[x, y].Autotile = new byte[(int)LayerType.Count];
                        csMap.Tile[x, y].Layer = new CSTileDataStruct[(int)LayerType.Count];

                        var withBlock1 = csMap.Tile[x, y];
                        withBlock1.Type = binaryReader.ReadByte();
                        withBlock1.Data1 = binaryReader.ReadInt32();
                        withBlock1.Data2 = binaryReader.ReadInt32();
                        withBlock1.Data3 = binaryReader.ReadInt32();
                        withBlock1.Data4 = binaryReader.ReadInt32();
                        withBlock1.Data5 = binaryReader.ReadInt32();

                        for (i = 0L; i < (int)LayerType.Count; i++)
                            withBlock1.Autotile[i] = binaryReader.ReadByte();
                            withBlock1.DirBlock = binaryReader.ReadByte();

                        for (i = 0L; i < (int)LayerType.Count; i++)
                        {
                            withBlock1.Layer[i].TileSet = binaryReader.ReadInt32();
                            withBlock1.Layer[i].x = binaryReader.ReadInt32();
                            withBlock1.Layer[i].y = binaryReader.ReadInt32();
                        }
                    }
                }
            }

            return csMap;
        }

        public static void ClearMapItem(int index, int mapNum)
        {
            Core.Type.MapItem[mapNum, index].PlayerName = "";
            Core.Type.MapItem[mapNum, index].Num = - 1;
        }

        public static XWMapStruct LoadXWMap(string fileName)
        {
            var encoding = new ASCIIEncoding();
            var xwMap = new XWMapStruct
            {
                Tile = new XWTileStruct[16, 12],
                NPC = new long[15]
            };

            using (var fs = new FileStream(fileName, FileMode.Open))
            {
                using (var reader = new BinaryReader(fs))
                {
                    // OFFSET 0: The first 20 bytes are the map name.
                    xwMap.Name = encoding.GetString(reader.ReadBytes(20));

                    // OFFSET 20: The revision is stored here @ 4 bytes.
                    xwMap.Revision = reader.ReadInt32();

                    // OFFSET 24: Contains the map moral as a byte.
                    xwMap.Moral = reader.ReadByte();

                    // OFFSET 25: Stored as 2 bytes, the map UP.
                    xwMap.Up = reader.ReadInt16();

                    // OFFSET 27: Stored as 2 bytes, the map DOWN.
                    xwMap.Down = reader.ReadInt16();

                    // OFFSET 29: Stored as 2 bytes, the map LEFT.
                    xwMap.Left = reader.ReadInt16();

                    // OFFSET 31: Stored as 2 bytes, the map RIGHT.
                    xwMap.Right = reader.ReadInt16();

                    // OFFSET 33: Stored as 2 bytes, the map music.
                    xwMap.Music = reader.ReadInt16();

                    // OFFSET 35: Stored as 2 bytes, the Boot MyMap.
                    xwMap.BootMap = reader.ReadInt16();

                    // OFFSET 37: Stored as a single byte, the boot X
                    xwMap.BootX = reader.ReadByte();

                    // OFFSET 38: Stored as a single byte, the boot Y
                    xwMap.BootY = reader.ReadByte();

                    // OFFSET 39: Stored as two bytes, the Shop ID.
                    xwMap.Shop = reader.ReadInt16();

                    // OFFSET 41: Stored as a single byte, is the map indoors?
                    xwMap.Indoors = (byte)(reader.ReadByte() == 1 ? 1 : 0);

                    // Now, we decode the Tiles
                    for (int y = 0; y < 11; y++)
                    {
                        for (int x = 0; x < 15; x++)
                        {
                            xwMap.Tile[x, y].Ground = reader.ReadInt16(); // 42
                            xwMap.Tile[x, y].Mask = reader.ReadInt16(); // 44
                            xwMap.Tile[x, y].MaskAnim = reader.ReadInt16(); // 46
                            xwMap.Tile[x, y].Fringe = reader.ReadInt16(); // 48
                            xwMap.Tile[x, y].Type = (XWTileType)(TileType)reader.ReadByte(); // 50
                            xwMap.Tile[x, y].Data1 = reader.ReadInt16(); // 51
                            xwMap.Tile[x, y].Data2 = reader.ReadInt16(); // 53
                            xwMap.Tile[x, y].Data3 = reader.ReadInt16(); // 55
                            xwMap.Tile[x, y].Type2 = (XWTileType)(TileType)reader.ReadByte(); // 57
                            xwMap.Tile[x, y].Data1_2 = reader.ReadInt16(); // 59
                            xwMap.Tile[x, y].Data2_2 = reader.ReadInt16(); // 61
                            xwMap.Tile[x, y].Data3_2 = reader.ReadInt16(); // 63
                            xwMap.Tile[x, y].Mask2 = reader.ReadInt16(); // 64
                            xwMap.Tile[x, y].Mask2Anim = reader.ReadInt16(); // 66
                            xwMap.Tile[x, y].FringeAnim = reader.ReadInt16(); // 68
                            xwMap.Tile[x, y].Roof = reader.ReadInt16(); // 70
                            xwMap.Tile[x, y].Fringe2Anim = reader.ReadInt16(); // 72
                        }
                    }

                    for (int i = 0; i <= 14; i++)
                        xwMap.NPC[i] = reader.ReadInt32();
                }
            }

            return xwMap;
        }

        private static TileStruct ConvertXWTileToTile(XWTileStruct xwTile)
        {
            var tile = new TileStruct
            {
                Layer = new TileDataStruct[System.Enum.GetValues(typeof(LayerType)).Length]
            };

            // Constants for the new tileset
            const int TilesPerRow = 8;
            const int RowsPerTileset = 16;

            // Process each layer
            for (int i = (int)LayerType.Ground; i < (int)LayerType.Count; i++)
            {
                int tileNumber = 0;

                // Select the appropriate tile number for each layer
                switch ((LayerType)i)
                {
                    case LayerType.Ground:
                        tileNumber = xwTile.Ground;
                        break;
                    case LayerType.Mask:
                        tileNumber = xwTile.Mask;
                        break;
                    case LayerType.MaskAnim:
                        tileNumber = xwTile.MaskAnim;
                        break;
                    case LayerType.Cover:
                        tileNumber = xwTile.Mask2;
                        break;
                    case LayerType.CoverAnim:
                        tileNumber = xwTile.Mask2Anim;
                        break;
                    case LayerType.Fringe:
                        tileNumber = xwTile.Fringe;
                        break;
                    case LayerType.FringeAnim:
                        tileNumber = xwTile.FringeAnim;
                        break;
                    case LayerType.Roof:
                        tileNumber = xwTile.Roof;
                        break;
                    case LayerType.RoofAnim:
                        tileNumber = xwTile.Fringe2Anim;
                        break;
                }

                // Ensure tileNumber is non-negative
                if (tileNumber > 0)
                {
                    tile.Layer[i].Tileset = (int)(Math.Floor(tileNumber / (double)TilesPerRow / RowsPerTileset) + 1);
                    tile.Layer[i].Y = (int)(Math.Floor(tileNumber / (double)TilesPerRow) % RowsPerTileset);
                    tile.Layer[i].X = tileNumber % TilesPerRow;
                }
            }

            // Copy over additional data fields
            tile.Data1 = xwTile.Data1;
            tile.Data2 = xwTile.Data2;
            tile.Data3 = xwTile.Data3;
            tile.Data1_2 = xwTile.Data1_2;
            tile.Data2_2 = xwTile.Data2_2;
            tile.Data3_2 = xwTile.Data3_2;
            tile.Type = (TileType)xwTile.Type;
            tile.Type2 = (TileType)xwTile.Type2;

            SetXWTileType(ref tile.Type);
            SetXWTileType(ref tile.Type2);

            return tile;
        }

        public static void SetXWTileType(ref TileType tileType)
        {
            switch (tileType)
            {
                case TileType _ when tileType == (TileType)XWTileType.Warp:
                    tileType = TileType.Warp;
                    break;
                case TileType _ when tileType == (TileType)XWTileType.Damage:
                    tileType = TileType.Trap;
                    break;
                case TileType _ when tileType == (TileType)XWTileType.Heal:
                    tileType = TileType.Heal;
                    break;
                case TileType _ when tileType == (TileType)XWTileType.Shop:
                    tileType = TileType.Shop;
                    break;
                case TileType _ when tileType == (TileType)XWTileType.No_Xing:
                    tileType = TileType.NoXing;
                    break;
                case TileType _ when tileType == (TileType)XWTileType.Key:
                    tileType = TileType.Key;
                    break;
                case TileType _ when tileType == (TileType)XWTileType.Key_Open:
                    tileType = TileType.KeyOpen;
                    break;
                case TileType _ when tileType == (TileType)XWTileType.Door:
                    tileType = TileType.Door;
                    break;
                case TileType _ when tileType == (TileType)XWTileType.Walkthru:
                    tileType = TileType.WalkThrough;
                    break;
                case TileType _ when tileType == (TileType)XWTileType.Arena:
                    tileType = TileType.Arena;
                    break;
                case TileType _ when tileType == (TileType)XWTileType.Roof:
                    tileType = TileType.Roof;
                    break;
                case TileType _ when tileType == (TileType)XWTileType.Direction_Block:
                    break;
            }
        }

        public static MapStruct MapFromXWMap(XWMapStruct xwMap)
        {
            var mwMap = new MapStruct
            {
                Tile = new TileStruct[16, 12],
                NPC = new int[Core.Constant.MAX_MAP_NPCS]
            };

            mwMap.Name = xwMap.Name;
            mwMap.Music = "Music" + xwMap.Music.ToString() + ".mid";
            mwMap.Revision = (int)xwMap.Revision;
            mwMap.Moral = xwMap.Moral;
            mwMap.Up = xwMap.Up;
            mwMap.Down = xwMap.Down;
            mwMap.Left = xwMap.Left;
            mwMap.Right = xwMap.Right;
            mwMap.BootMap = xwMap.BootMap;
            mwMap.BootX = xwMap.BootX;
            mwMap.BootY = xwMap.BootY;
            mwMap.Shop = xwMap.Shop;

            // Convert Byte to Boolean (False if 0, True otherwise)
            mwMap.Indoors = xwMap.Indoors != 0;

            // Loop through each tile in xwMap and copy the data to map
            for (int y = 0; y < 11; y++)
            {
                for (int x = 0; x < 15; x++)
                    mwMap.Tile[x, y] = ConvertXWTileToTile(xwMap.Tile[x, y]);
            }

            // NPC array conversion (Long to Integer), if necessary
            if (xwMap.NPC is not null)
            {
                mwMap.NPC = Array.ConvertAll(xwMap.NPC, i => (int)i);
            }

            mwMap.Weather = xwMap.Weather;
            mwMap.NoRespawn = xwMap.Respawn == 0;
            mwMap.MaxX = 15;
            mwMap.MaxY = 11;

            return mwMap;
        }

        public static MapStruct MapFromCSMap(CSMapStruct csMap)
        {
            var mwMap = new MapStruct
            {
                Name = csMap.MapData.Name,
                MaxX = csMap.MapData.MaxX,
                MaxY = csMap.MapData.MaxY,
                BootMap = csMap.MapData.BootMap,
                BootX = csMap.MapData.BootX,
                BootY = csMap.MapData.BootY,
                Moral = csMap.MapData.Moral,
                Music = csMap.MapData.Music,
                Fog = csMap.MapData.Fog,
                Weather = (byte)csMap.MapData.Weather,
                WeatherIntensity = csMap.MapData.WeatherIntensity,
                Up = csMap.MapData.Up,
                Down = csMap.MapData.Down,
                Left = csMap.MapData.Left,
                Right = csMap.MapData.Right,
                MapTintA = (byte)csMap.MapData.Alpha,
                MapTintR = (byte)csMap.MapData.Red,
                MapTintG = (byte)csMap.MapData.Green,
                MapTintB = (byte)csMap.MapData.Blue,
                FogOpacity = (byte)csMap.MapData.FogOpacity,
                FogSpeed = (byte)csMap.MapData.FogSpeed,
                Tile = new TileStruct[csMap.MapData.MaxX, csMap.MapData.MaxY],
                NPC = new int[Core.Constant.MAX_MAP_NPCS]
            };

            for (int y = 0; y < mwMap.MaxX; y++)
            {
                for (int x = 0; x < mwMap.MaxY; x++)
                {
                    mwMap.Tile[x, y].Layer = new TileDataStruct[(int)LayerType.Count];
                    mwMap.Tile[x, y].Data1 = csMap.Tile[x, y].Data1;
                    mwMap.Tile[x, y].Data2 = csMap.Tile[x, y].Data2;
                    mwMap.Tile[x, y].Data3 = csMap.Tile[x, y].Data3;
                    mwMap.Tile[x, y].DirBlock = csMap.Tile[x, y].DirBlock;

                    for (int i = (int)LayerType.Ground; i < (int)LayerType.Count; i++)
                    {
                        mwMap.Tile[x, y].Layer[i].X = csMap.Tile[x, y].Layer[i].x;
                        mwMap.Tile[x, y].Layer[i].Y = csMap.Tile[x, y].Layer[i].y;
                        mwMap.Tile[x, y].Layer[i].Tileset = csMap.Tile[x, y].Layer[i].TileSet;
                        mwMap.Tile[x, y].Layer[i].AutoTile = csMap.Tile[x, y].Autotile[i];
                    }
                }
            }

            for (int i = 0; i < 30; i++)
            {
                mwMap.NPC[i] = csMap.MapData.NPC[i];
            }

            return mwMap;
        }

        private static MapStruct MapFromSDMap(SDMapStruct sdMap)
        {
            var mwMap = default(MapStruct);

            mwMap.Name = sdMap.Name;
            mwMap.Music = sdMap.Music;
            mwMap.Revision = sdMap.Revision;

            mwMap.Up = sdMap.Up;
            mwMap.Down = sdMap.Down;
            mwMap.Left = sdMap.Left;
            mwMap.Right = sdMap.Right;

            mwMap.Tileset = sdMap.Tileset;
            mwMap.MaxX = (byte)sdMap.MaxX;
            mwMap.MaxY = (byte)sdMap.MaxY;

            return mwMap;
        }

        #endregion

        #region NPCs

        public static void SaveNPC(int NPCNum)
        {
            string json = JsonConvert.SerializeObject(Core.Type.NPC[(int)NPCNum]).ToString();

            if (RowExists(NPCNum, "npc"))
            {
                UpdateRow(NPCNum, json, "npc", "data");
            }
            else
            {
                InsertRow(NPCNum, json, "npc");
            }
        }

        public static async Task LoadNPCAsync(int NPCNum)
        {
            JObject data;

            data = await SelectRowAsync(NPCNum, "npc", "data");

            if (data is null)
            {
                ClearNPC(NPCNum);
                return;
            }

            var npcData = JObject.FromObject(data).ToObject<Core.Type.NPCStruct>();
            Core.Type.NPC[(int)NPCNum] = npcData;
        }

        public static void ClearMapNPC(int index, int mapNum)
        {
            Core.Type.MapNPC[mapNum].NPC[index].Vital = new int[(int)VitalType.Count];
            Core.Type.MapNPC[mapNum].NPC[index].SkillCD = new int[Core.Constant.MAX_NPC_SKILLS];
            Core.Type.MapNPC[mapNum].NPC[index].Num = -1;
        }

        public static void ClearNPC(int index)
        {
            Core.Type.NPC[index].Name = "";
            Core.Type.NPC[index].AttackSay = "";
            Core.Type.NPC[index].Stat = new byte[(byte)StatType.Count];

            for (int i = 0, loopTo = Core.Constant.MAX_DROP_ITEMS; i < loopTo; i++)
            {
                Core.Type.NPC[index].DropChance = new int[Core.Constant.MAX_DROP_ITEMS];
                Core.Type.NPC[index].DropItem = new int[Core.Constant.MAX_DROP_ITEMS];
                Core.Type.NPC[index].DropItemValue = new int[Core.Constant.MAX_DROP_ITEMS];
                Core.Type.NPC[index].Skill = new byte[Core.Constant.MAX_NPC_SKILLS];
            }
        }

        #endregion

        #region Shops

        public static void SaveShop(int shopNum)
        {
            string json = JsonConvert.SerializeObject(Core.Type.Shop[shopNum]).ToString();

            if (RowExists(shopNum, "shop"))
            {
                UpdateRow(shopNum, json, "shop", "data");
            }
            else
            {
                InsertRow(shopNum, json, "shop");
            }
        }

        public static void LoadShops()
        {
            int i;

            var loopTo = Core.Constant.MAX_SHOPS;
            for (i = 0; i < loopTo; i++)
                LoadShopAsync(i);

        }

        public static async Task LoadShopAsync(int shopNum)
        {
            JObject data;

            data = await SelectRowAsync(shopNum, "shop", "data");

            if (data is null)
            {
                ClearShop(shopNum);
                return;
            }

            var shopData = JObject.FromObject(data).ToObject<ShopStruct>();
            Core.Type.Shop[shopNum] = shopData;
        }

        public static void ClearShop(int index)
        {
            Core.Type.Shop[index] = default;
            Core.Type.Shop[index].Name = "";

            Core.Type.Shop[index].TradeItem = new Core.Type.TradeItemStruct[Core.Constant.MAX_TRADES];
            for (int i = 0, loopTo = Core.Constant.MAX_TRADES; i < loopTo; i++)
            {
                Core.Type.Shop[index].TradeItem[i].Item = -1;
                Core.Type.Shop[index].TradeItem[i].CostItem = -1;
            }
        }

        #endregion

        #region Skills

        public static void SaveSkill(int skillNum)
        {
            string json = JsonConvert.SerializeObject(Core.Type.Skill[skillNum]).ToString();

            if (RowExists(skillNum, "skill"))
            {
                UpdateRow(skillNum, json, "skill", "data");
            }
            else
            {
                InsertRow(skillNum, json, "skill");
            }
        }

        public static async Task LoadSkillAsync(int skillNum)
        {
            JObject data;

            data = await SelectRowAsync(skillNum, "skill", "data");

            if (data is null)
            {
                ClearSkill(skillNum);
                return;
            }

            var skillData = JObject.FromObject(data).ToObject<SkillStruct>();
            Core.Type.Skill[skillNum] = skillData;
        }

        public static void ClearSkill(int index)
        {
            Core.Type.Skill[index].Name = "";
            Core.Type.Skill[index].LevelReq = 0;
        }

        #endregion

        #region Players

        public static async Task SaveAllPlayersOnlineAsync()
        {
            for (int i = 0, loopTo = NetworkConfig.Socket.HighIndex; i <= loopTo; i++)
            {
                if (!NetworkConfig.IsPlaying(i))
                    continue;

                await SaveCharacterAsync(i, Core.Type.TempPlayer[i].Slot);
                await SaveBankAsync(i);
            }
        }

        private static async Task SaveCharacterAsync(int index, int slot)
        {
            await Task.Run(() => SaveCharacter(index, slot));
        }

        private static async Task SaveBankAsync(int index)
        {
            await Task.Run(() => SaveBank(index));
        }

        public static void SaveAccount(int index)
        {
            string json = JsonConvert.SerializeObject(Core.Type.Account[index]).ToString();
            string username = GetPlayerLogin(index);
            long id = GetStringHash(username);

            if (RowExists(id, "account"))
            {
                UpdateRowByColumn("id", id, "data", json, "account");
            }
            else
            {
                InsertRowByColumn(id, json, "account", "data", "id");
            }
        }

        public static void RegisterAccount(int index, string username, string password)
        {
            SetPlayerLogin(index, username);
            SetPlayerPassword(index, password);

            string json = JsonConvert.SerializeObject(Core.Type.Account[index]).ToString();

            long id = GetStringHash(username);

            InsertRowByColumn(id, json, "account", "data", "id");
        }

        public static bool LoadAccount(int index, string username)
        {
            JObject data;
            data = SelectRowByColumn("id", GetStringHash(username), "account", "data");

            if (data is null)
            {
                return false;
            }

            var accountData = JObject.FromObject(data).ToObject<AccountStruct>();
            Core.Type.Account[index] = accountData;
            return true;
        }

        public static void ClearAccount(int index)
        {
            SetPlayerLogin(index, "");
            SetPlayerPassword(index, "");
        }

        public static void ClearPlayer(int index)
        {
            ClearAccount(index);
            ClearBank(index);

            Core.Type.TempPlayer[index].SkillCD = new int[Core.Constant.MAX_PLAYER_SKILLS];
            Core.Type.TempPlayer[index].PetSkillCD = new int[Core.Constant.MAX_PET_SKILLS];
            Core.Type.TempPlayer[index].TradeOffer = new PlayerInvStruct[Core.Constant.MAX_INV];

            Core.Type.TempPlayer[index].SkillCD = new int[Core.Constant.MAX_PLAYER_SKILLS];
            Core.Type.TempPlayer[index].PetSkillCD = new int[Core.Constant.MAX_PET_SKILLS];
            Core.Type.TempPlayer[index].Editor = -1;
            Core.Type.TempPlayer[index].SkillBuffer = -1;
            Core.Type.TempPlayer[index].InShop = -1;
            Core.Type.TempPlayer[index].InTrade = -1;

            for (int i = 0, loopTo = Core.Type.TempPlayer[index].EventProcessingCount; i < loopTo; i++)
                Core.Type.TempPlayer[index].EventProcessing[i].EventID = -1;

            ClearCharacter(index);
        }

        #endregion

        #region Bank
        public static void LoadBank(int index)
        {
            JObject data;
            data = SelectRowByColumn("id", GetStringHash(GetPlayerLogin(index)), "account", "bank");

            if (data is null)
            {
                ClearBank(index);
                return;
            }

            var bankData = JObject.FromObject(data).ToObject<BankStruct>();
            Bank[index] = bankData;
        }

        public static void SaveBank(int index)
        {
            string json = JsonConvert.SerializeObject(Bank[index]);
            string username = GetPlayerLogin(index);
            long id = GetStringHash(username);

            if (RowExistsByColumn("id", id, "account"))
            {
                UpdateRowByColumn("id", id, "bank", json, "account");
            }
            else
            {
                InsertRowByColumn(id, json, "account", "bank", "id");
            }
        }

        public static void ClearBank(int index)
        {
            Bank[index].Item = new PlayerInvStruct[Core.Constant.MAX_BANK + 1];
            for (int i = 0; i < Core.Constant.MAX_BANK; i++)
            {
                Bank[index].Item[i].Num = -1;
                Bank[index].Item[i].Value = 0;
            }
        }

        #endregion

        #region Characters
        public static void ClearCharacter(int index)
        {
            Core.Type.Player[index].Name = "";
            Core.Type.Player[index].Job = 0;
            Core.Type.Player[index].Dir = 0;
            Core.Type.Player[index].Access = (byte)AccessType.Player;

            Core.Type.Player[index].Equipment = new int[(byte)EquipmentType.Count];
            for (int i = 0, loopTo = (byte)EquipmentType.Count; i < loopTo; i++)
                Core.Type.Player[index].Equipment[i] = -1;

            Core.Type.Player[index].Inv = new Core.Type.PlayerInvStruct[Core.Constant.MAX_INV];
            for (int i = 0, loopTo1 = Core.Constant.MAX_INV; i < loopTo1; i++)
            {
                Core.Type.Player[index].Inv[i].Num = -1;
                Core.Type.Player[index].Inv[i].Value = 0;
            }

            Core.Type.Player[index].Exp = 0;
            Core.Type.Player[index].Level = 0;
            Core.Type.Player[index].Map = 0;
            Core.Type.Player[index].Name = "";
            Core.Type.Player[index].Pk = 0;
            Core.Type.Player[index].Points = 0;
            Core.Type.Player[index].Sex = 0;

            Core.Type.Player[index].Skill = new Core.Type.PlayerSkillStruct[Core.Constant.MAX_PLAYER_SKILLS];
            for (int i = 0, loopTo2 = Core.Constant.MAX_PLAYER_SKILLS; i < loopTo2; i++)
            {
                Core.Type.Player[index].Skill[i].Num = -1;
                Core.Type.Player[index].Skill[i].CD = 0;
            }

            Core.Type.Player[index].Sprite = 0;

            Core.Type.Player[index].Stat = new byte[(byte)StatType.Count];
            for (int i = 0, loopTo3 = (byte)StatType.Count; i < loopTo3; i++)
                Core.Type.Player[index].Stat[i] = 0;

            Core.Type.Player[index].Vital = new int[(byte) VitalType.Count];
            for (int i = 0, loopTo4 = (byte) VitalType.Count; i < loopTo4; i++)
                Core.Type.Player[index].Vital[i] = 0;

            Core.Type.Player[index].X = 0;
            Core.Type.Player[index].Y = 0;

            Core.Type.Player[index].Hotbar = new Core.Type.HotbarStruct[Core.Constant.MAX_HOTBAR];
            for (int i = 0, loopTo5 = Core.Constant.MAX_HOTBAR; i < loopTo5; i++)
            {
                Core.Type.Player[index].Hotbar[i].Slot = -1;
                Core.Type.Player[index].Hotbar[i].SlotType = 0;
            }

            Core.Type.Player[index].Switches = new byte[Core.Constant.MAX_SWITCHES];
            for (int i = 0, loopTo6 = Core.Constant.MAX_SWITCHES; i < loopTo6; i++)
                Core.Type.Player[index].Switches[i] = 0;
            Core.Type.Player[index].Variables = new int[Core.Constant.NAX_VARIABLES];
            for (int i = 0, loopTo7 = Core.Constant.NAX_VARIABLES; i < loopTo7; i++)
                Core.Type.Player[index].Variables[i] = 0;

            Core.Type.Player[index].GatherSkills = new Core.Type.ResourceTypetruct[(byte)ResourceType.Count];
            for (int i = 0, loopTo8 = (byte)ResourceType.Count; i < loopTo8; i++)
            {
                Core.Type.Player[index].GatherSkills[i].SkillLevel = 0;
                Core.Type.Player[index].GatherSkills[i].SkillCurExp = 0;
                SetPlayerGatherSkillMaxExp(index, i, GetSkillNextLevel(index, i));
            }

            for (int i = 0, loopTo9 = (byte)EquipmentType.Count; i < loopTo9; i++)
                Core.Type.Player[index].Equipment[i] = -1;

            Core.Type.Player[index].Pet.Num = 0;
            Core.Type.Player[index].Pet.Health = 0;
            Core.Type.Player[index].Pet.Mana = 0;
            Core.Type.Player[index].Pet.Level = 0;

            Core.Type.Player[index].Pet.Stat = new byte[(byte)StatType.Count];

            for (int i = 0, loopTo10 = (byte)StatType.Count; i < loopTo10; i++)
                Core.Type.Player[index].Pet.Stat[i] = 0;

            Core.Type.Player[index].Pet.Skill = new int[Core.Constant.MAX_PET_SKILLS];
            for (int i = 0; i < Core.Constant.MAX_PET_SKILLS; i++)
                Core.Type.Player[index].Pet.Skill[i] = -1;

            Core.Type.Player[index].Pet.Num = -1;
            Core.Type.Player[index].Pet.X = 0;
            Core.Type.Player[index].Pet.Y = 0;
            Core.Type.Player[index].Pet.Dir = 0;
            Core.Type.Player[index].Pet.Alive = 0;
            Core.Type.Player[index].Pet.AttackBehaviour = 0;
            Core.Type.Player[index].Pet.AdoptiveStats = 0;
            Core.Type.Player[index].Pet.Points = 0;
            Core.Type.Player[index].Pet.Exp = 0;
        }

        public static bool LoadCharacter(int index, int charNum)
        {
            JObject data;
            data = SelectRowByColumn("id", GetStringHash(GetPlayerLogin(index)), "account", "character" + charNum.ToString());

            if (data is null)
            {
                return false;
            }

            var characterData = JObject.FromObject(data).ToObject<PlayerStruct>();

            if (characterData.Name == "")
            {
                return false;
            }

            Core.Type.Player[index] = characterData;
            return true;
        }

        public static void SaveCharacter(int index, int slot)
        {
            string json = JsonConvert.SerializeObject(Core.Type.Player[index]).ToString();
            long id = GetStringHash(GetPlayerLogin(index));

            if (slot < 1 | slot > Core.Constant.MAX_CHARS)
                return;

            if (RowExistsByColumn("id", id, "account"))
            {
                UpdateRowByColumn("id", id, "character" + slot.ToString(), json, "account");
            }
            else
            {
                InsertRowByColumn(id, json, "account", "character" + slot.ToString(), "id");
            }
        }

        public static void AddChar(int index, int slot, string name, byte Sex, byte jobNum, int sprite)
        {
            int n;
            int i;

            if (Strings.Len(Core.Type.Player[index].Name) == 0)
            {
                Core.Type.Player[index].Name = name;
                Core.Type.Player[index].Sex = Sex;
                Core.Type.Player[index].Job = jobNum;
                Core.Type.Player[index].Sprite = sprite;
                Core.Type.Player[index].Level = 1;

                var loopTo = (byte)StatType.Count;
                for (n = 0; n < loopTo; n++)
                    Core.Type.Player[index].Stat[n] = (byte)Core.Type.Job[jobNum].Stat[n];

                Core.Type.Player[index].Dir = (byte) DirectionType.Down;
                Core.Type.Player[index].Map = Core.Type.Job[jobNum].StartMap;

                if (Core.Type.Player[index].Map == 0)
                    Core.Type.Player[index].Map = 1;

                Core.Type.Player[index].X = Core.Type.Job[jobNum].StartX;
                Core.Type.Player[index].Y = Core.Type.Job[jobNum].StartY;
                Core.Type.Player[index].Dir = (byte) DirectionType.Down;

                var loopTo1 = VitalType.Count;
                for (i = 0; i < (int)loopTo1; i++)
                    SetPlayerVital(index, (VitalType)i, GetPlayerMaxVital(index, (VitalType)i));

                // set starter equipment
                for (n = 0; n < Core.Constant.MAX_START_ITEMS; n++)
                {
                    if (Core.Type.Job[jobNum].StartItem[n] > 0)
                    {
                        Core.Type.Player[index].Inv[n].Num = Core.Type.Job[jobNum].StartItem[n];
                        Core.Type.Player[index].Inv[n].Value = Core.Type.Job[jobNum].StartValue[n];
                    }
                }

                // set skills
                var loopTo2 = ResourceType.Count;
                for (i = 0; i < (int)loopTo2; i++)
                {
                    Core.Type.Player[index].GatherSkills[i].SkillLevel = 0;
                    Core.Type.Player[index].GatherSkills[i].SkillCurExp = 0;
                    SetPlayerGatherSkillMaxExp(index, i, GetSkillNextLevel(index, i));
                }

                SaveCharacter(index, slot);
            }

        }

        #endregion

        #region Ban

        public static void ServerBanindex(int BanPlayerindex)
        {
            string filename;
            string IP;
            int F;
            int i;

            filename = Path.Combine(Core.Path.Database, "banlist.txt");

            // Make sure the file exists
            if (!File.Exists(filename))
            {
                F = FileSystem.FreeFile();
            }

            // Cut off last portion of ip
            IP = NetworkConfig.Socket.ClientIP(BanPlayerindex);

            for (i = Strings.Len(IP); i >= 0; i -= 1)
            {

                if (Strings.Mid(IP, i, 1) == ".")
                {
                    break;
                }

            }

            Core.Type.Account[BanPlayerindex].Banned = Conversions.ToBoolean(1);

            IP = Strings.Mid(IP, 1, i);
            Core.Log.AddTextToFile(IP, "banlist.txt");
            NetworkSend.GlobalMsg(GetPlayerName(BanPlayerindex) + " has been banned from " + Settings.Instance.GameName + " by " + "the Server" + "!");
            Core.Log.Add("The Server" + " has banned " + GetPlayerName(BanPlayerindex) + ".", Constant.ADMIN_LOG);
            NetworkSend.AlertMsg(BanPlayerindex, (int)DialogueMsg.Banned);
        }

        public static bool IsBanned(int index, string IP)
        {
            bool IsBannedRet = default;
            string filename;
            string line;

            filename = Path.Combine(Core.Path.Database, "banlist.txt");

            // Check if file exists
            if (!File.Exists(filename))
            {
                return false;
            }

            var sr = new StreamReader(filename);

            while (sr.Peek() >= 0)
            {
                // Is banned?
                line = sr.ReadLine();
                if ((Strings.LCase(line) ?? "") == (Strings.LCase(Strings.Mid(IP, 1, Strings.Len(line))) ?? ""))
                {
                    IsBannedRet = Conversions.ToBoolean(1);
                }
            }

            sr.Close();

            if (Core.Type.Account[index].Banned)
            {
                IsBannedRet = Conversions.ToBoolean(1);
            }

            return IsBannedRet;

        }

        public static void BanPlayer(int BanPlayerindex, int BannedByindex)
        {
            string filename = Path.Combine(Core.Path.Database, "banlist.txt");
            string IP;
            int i;

            // Make sure the file exists
            if (!File.Exists(filename))
                File.Create(filename).Dispose();

            // Cut off last portion of ip
            IP = NetworkConfig.Socket.ClientIP(BanPlayerindex);

            for (i = Strings.Len(IP); i >= 0; i -= 1)
            {

                if (Strings.Mid(IP, i, 1) == ".")
                {
                    break;
                }

            }

            Core.Type.Account[BanPlayerindex].Banned = true;

            IP = Strings.Mid(IP, 1, i);
            Core.Log.AddTextToFile(IP, "banlist.txt");
            NetworkSend.GlobalMsg(GetPlayerName(BanPlayerindex) + " has been banned from " + Settings.Instance.GameName + " by " + GetPlayerName(BannedByindex) + "!");
            Core.Log.Add(GetPlayerName(BannedByindex) + " has banned " + GetPlayerName(BanPlayerindex) + ".", Constant.ADMIN_LOG);
            NetworkSend.AlertMsg(BanPlayerindex, (int)DialogueMsg.Banned);
        }

        #endregion

        #region Data Functions
        public static byte[] JobData(int jobNum)
        {
            int n;
            int q;
            var buffer = new ByteStream(4);

            buffer.WriteString(Core.Type.Job[jobNum].Name);
            buffer.WriteString(Core.Type.Job[jobNum].Desc);

            buffer.WriteInt32(Core.Type.Job[jobNum].MaleSprite);
            buffer.WriteInt32(Core.Type.Job[jobNum].FemaleSprite);

            for (int i = 0, loopTo = (byte)StatType.Count; i < loopTo; i++)
                buffer.WriteInt32(Core.Type.Job[jobNum].Stat[i]);

            for (q = 0; q < Core.Constant.MAX_START_ITEMS; q++)
            {
                buffer.WriteInt32(Core.Type.Job[jobNum].StartItem[q]);
                buffer.WriteInt32(Core.Type.Job[jobNum].StartValue[q]);
            }

            buffer.WriteInt32(Core.Type.Job[jobNum].StartMap);
            buffer.WriteByte(Core.Type.Job[jobNum].StartX);
            buffer.WriteByte(Core.Type.Job[jobNum].StartY);
            buffer.WriteInt32(Core.Type.Job[jobNum].BaseExp);

            return buffer.ToArray();
        }

        public static byte[] NPCsData()
        {
            var buffer = new ByteStream(4);

            for (int i = 0, loopTo = Core.Constant.MAX_NPCS; i < loopTo; i++)
            {
                if (!(Strings.Len(Core.Type.NPC[i].Name) > 0))
                    continue;
                buffer.WriteBlock(NPCData(i));
            }
            return buffer.ToArray();
        }

        public static byte[] NPCData(int NPCNum)
        {
            var buffer = new ByteStream(4);

            buffer.WriteInt32(NPCNum);
            buffer.WriteInt32(Core.Type.NPC[(int)NPCNum].Animation);
            buffer.WriteString(Core.Type.NPC[(int)NPCNum].AttackSay);
            buffer.WriteByte(Core.Type.NPC[(int)NPCNum].Behaviour);

            for (int i = 0, loopTo = Core.Constant.MAX_DROP_ITEMS; i < loopTo; i++)
            {
                buffer.WriteInt32(Core.Type.NPC[(int)NPCNum].DropChance[i]);
                buffer.WriteInt32(Core.Type.NPC[(int)NPCNum].DropItem[i]);
                buffer.WriteInt32(Core.Type.NPC[(int)NPCNum].DropItemValue[i]);
            }

            buffer.WriteInt32(Core.Type.NPC[(int)NPCNum].Exp);
            buffer.WriteByte(Core.Type.NPC[(int)NPCNum].Faction);
            buffer.WriteInt32(Core.Type.NPC[(int)NPCNum].HP);
            buffer.WriteString(Core.Type.NPC[(int)NPCNum].Name);
            buffer.WriteByte(Core.Type.NPC[(int)NPCNum].Range);
            buffer.WriteByte(Core.Type.NPC[(int)NPCNum].SpawnTime);
            buffer.WriteInt32(Core.Type.NPC[(int)NPCNum].SpawnSecs);
            buffer.WriteInt32(Core.Type.NPC[(int)NPCNum].Sprite);

            for (int i = 0, loopTo1 = (byte)StatType.Count; i < loopTo1; i++)
                buffer.WriteByte(Core.Type.NPC[(int)NPCNum].Stat[i]);

            for (int i = 0, loopTo2 = Core.Constant.MAX_NPC_SKILLS; i < loopTo2; i++)
                buffer.WriteByte(Core.Type.NPC[(int)NPCNum].Skill[i]);

            buffer.WriteInt32(Core.Type.NPC[(int)NPCNum].Level);
            buffer.WriteInt32(Core.Type.NPC[(int)NPCNum].Damage);
            return buffer.ToArray();
        }

        public static byte[] ShopsData()
        {
            var buffer = new ByteStream(4);

            for (int i = 0, loopTo = Core.Constant.MAX_SHOPS; i < loopTo; i++)
            {
                if (!(Strings.Len(Core.Type.Shop[i].Name) > 0))
                    continue;
                buffer.WriteBlock(ShopData(i));
            }
            return buffer.ToArray();
        }

        public static byte[] ShopData(int shopNum)
        {
            var buffer = new ByteStream(4);

            buffer.WriteInt32(shopNum);
            buffer.WriteInt32(Core.Type.Shop[shopNum].BuyRate);
            buffer.WriteString(Core.Type.Shop[shopNum].Name);

            for (int i = 0, loopTo = Core.Constant.MAX_TRADES; i < loopTo; i++)
            {
                buffer.WriteInt32(Core.Type.Shop[shopNum].TradeItem[i].CostItem);
                buffer.WriteInt32(Core.Type.Shop[shopNum].TradeItem[i].CostValue);
                buffer.WriteInt32(Core.Type.Shop[shopNum].TradeItem[i].Item);
                buffer.WriteInt32(Core.Type.Shop[shopNum].TradeItem[i].ItemValue);
            }
            return buffer.ToArray();
        }

        public static byte[] SkillsData()
        {
            var buffer = new ByteStream(4);

            for (int i = 0, loopTo = Core.Constant.MAX_SKILLS; i < loopTo; i++)
            {
                if (!(Strings.Len(Core.Type.Skill[i].Name) > 0))
                    continue;
                buffer.WriteBlock(SkillData(i));
            }
            return buffer.ToArray();
        }

        public static byte[] SkillData(int skillNum)
        {
            var buffer = new ByteStream(4);

            buffer.WriteInt32(skillNum);
            buffer.WriteInt32(Core.Type.Skill[skillNum].AccessReq);
            buffer.WriteInt32(Core.Type.Skill[skillNum].AoE);
            buffer.WriteInt32(Core.Type.Skill[skillNum].CastAnim);
            buffer.WriteInt32(Core.Type.Skill[skillNum].CastTime);
            buffer.WriteInt32(Core.Type.Skill[skillNum].CdTime);
            buffer.WriteInt32(Core.Type.Skill[skillNum].JobReq);
            buffer.WriteInt32(Core.Type.Skill[skillNum].Dir);
            buffer.WriteInt32(Core.Type.Skill[skillNum].Duration);
            buffer.WriteInt32(Core.Type.Skill[skillNum].Icon);
            buffer.WriteInt32(Core.Type.Skill[skillNum].Interval);
            buffer.WriteInt32(Conversions.ToInteger(Core.Type.Skill[skillNum].IsAoE));
            buffer.WriteInt32(Core.Type.Skill[skillNum].LevelReq);
            buffer.WriteInt32(Core.Type.Skill[skillNum].Map);
            buffer.WriteInt32(Core.Type.Skill[skillNum].MpCost);
            buffer.WriteString(Core.Type.Skill[skillNum].Name);
            buffer.WriteInt32(Core.Type.Skill[skillNum].Range);
            buffer.WriteInt32(Core.Type.Skill[skillNum].SkillAnim);
            buffer.WriteInt32(Core.Type.Skill[skillNum].StunDuration);
            buffer.WriteInt32(Core.Type.Skill[skillNum].Type);
            buffer.WriteInt32(Core.Type.Skill[skillNum].Vital);
            buffer.WriteInt32(Core.Type.Skill[skillNum].X);
            buffer.WriteInt32(Core.Type.Skill[skillNum].Y);
            buffer.WriteInt32(Core.Type.Skill[skillNum].IsProjectile);
            buffer.WriteInt32(Core.Type.Skill[skillNum].Projectile);
            buffer.WriteInt32(Core.Type.Skill[skillNum].KnockBack);
            buffer.WriteInt32(Core.Type.Skill[skillNum].KnockBackTiles);
            return buffer.ToArray();
        }

        #endregion

    }
}<|MERGE_RESOLUTION|>--- conflicted
+++ resolved
@@ -21,12 +21,8 @@
 
 namespace Server
 {
-<<<<<<< HEAD
 
     public class Database
-=======
-    static class Database
->>>>>>> 164234de
     {
         private static readonly SemaphoreSlim connectionSemaphore = new SemaphoreSlim(1, 1);
 
