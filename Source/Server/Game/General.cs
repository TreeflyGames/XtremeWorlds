using Core;
using Core.Database;
using Microsoft.Extensions.Configuration;
using Microsoft.Extensions.Logging;
<<<<<<< HEAD
using Microsoft.Xna.Framework.Content;
using Newtonsoft.Json.Linq;
using Reoria.Engine.Base.Container;
using Reoria.Engine.Base.Container.Interfaces;
using Reoria.Engine.Base.Container.Logging;
using System;
=======
using Reoria.Engine.Container.Configuration.Interfaces;
using Reoria.Engine.Container.Interfaces;
using Reoria.Engine.Container.Logging;
using Reoria.Engine.Container.Logging.Interfaces;
>>>>>>> 0dc1167a
using System.Collections.Concurrent;
using System.Diagnostics;
using System.IO;
using System.Linq;
using System.Net;
using System.Reflection;
using System.Text.RegularExpressions;
using System.Threading;
using System.Threading.Tasks;
using static Core.Type;

namespace Server
{
    public class General
    {
        private static readonly RandomUtility Random = new RandomUtility();
        private static readonly IEngineContainer? Container;
        private static readonly IConfiguration? Configuration;
        private static bool ServerDestroyed;
        private static string MyIPAddress = string.Empty;
        private static readonly Stopwatch MyStopwatch = new Stopwatch();
        public static readonly ILogger Logger;
        private static readonly object SyncLock = new object();
        private static readonly CancellationTokenSource Cts = new CancellationTokenSource();
        private static Timer? SaveTimer;
        private static Timer? AnnouncementTimer;
        private static Stopwatch ShutDownTimer = new Stopwatch();
        private static int ShutDownLastTimer = 0;
        private static readonly ConcurrentDictionary<int, PlayerStats> PlayerStatistics = new();
        private static TimeManager? TimeManager;

        static General()
        {
<<<<<<< HEAD
            Container = new EngineContainer<SerilogLoggingInitializer>()
                .DiscoverContainerServiceClasses()
                .DiscoverConfigurationSources()
                .BuildContainerConfiguration()
                .BuildContainerLogger()
                .DiscoverContainerServices()
                .BuildContainerServices()
                .BuildContainerServiceProvider();
=======
            IServiceCollection services = new ServiceCollection()
                .AddSingleton<IEngineConfigurationProvider, XWConfigurationProvider>()
                .AddSingleton<ILoggingInitializer, SerilogLoggingInitializer>();

            Container = new XWContainer(services)
                .CreateConfiguration()
                .CreateServiceCollection()
                .CreateServiceProvider();
>>>>>>> 0dc1167a

            Configuration = Container?.RetrieveService<IConfiguration>() ??
                throw new NullReferenceException("Failed to initialize configuration");

            Logger = Container?.RetrieveService<ILogger<General>>() ??
                throw new NullReferenceException("Failed to initialize logger");
        }

        #region Utility Methods

        /// <summary>
        /// Retrieves the shutdown timer for server destruction.
        /// </summary>
        public static Stopwatch? GetShutDownTimer => ShutDownTimer;

        /// <summary>
        /// Gets the current server destruction status.
        /// </summary>
        public static bool IsServerDestroyed => ServerDestroyed;

        /// <summary>
        /// Retrieves the random number generator utility.
        /// </summary>
        public static RandomUtility GetRandom => Random;

        /// <summary>
        /// Retrieves the server configuration instance.
        /// </summary>
        public static IConfiguration GetConfig => Configuration ?? throw new NullReferenceException("Configuration not initialized");

        /// <summary>
        /// Retrieves a logger instance for the specified type.
        /// </summary>
        public static ILogger<T> GetLogger<T>() where T : class =>
            Container?.RetrieveService<Logger<T>>() ?? throw new NullReferenceException("Container not initialized");

        /// <summary>
        /// Gets the elapsed time in milliseconds since the server started.
        /// </summary>
        public static int GetTimeMs() => (int)MyStopwatch.ElapsedMilliseconds;

        /// <summary>
        /// Retrieves the local IP address of the server.
        /// </summary>
        public static string GetLocalIPAddress()
        {
            var host = Dns.GetHostEntry(Dns.GetHostName());
            return host.AddressList
                .FirstOrDefault(ip => ip.AddressFamily == System.Net.Sockets.AddressFamily.InterNetwork)
                ?.ToString() ?? "127.0.0.1";
        }

        /// <summary>
        /// Validates a username based on length and allowed characters.
        /// </summary>
        public static int IsValidUsername(string username)
        {
            if (string.IsNullOrWhiteSpace(username))
                return -1;

            if (username.Length < Core.Constant.MIN_NAME_LENGTH || username.Length > Core.Constant.NAME_LENGTH)
                return 0;

            return Regex.IsMatch(username, @"^[a-zA-Z0-9_ ]+$") ? 1 : -1;
        }


        /// <summary>
        /// Gets the current server time synchronized across all operations.
        /// </summary>
        public static DateTime GetServerTime() => DateTime.UtcNow;

        /// <summary>
        /// Generates a unique identifier for server entities.
        /// </summary>
        public static long GenerateUniqueId() => Interlocked.Increment(ref Global.UniqueIdCounter);

        #endregion

        #region Server Lifecycle

        /// <summary>
        /// Initializes the game server asynchronously with enhanced features.
        /// </summary>
        public static async Task InitServerAsync()
        {
            try
            {
                MyStopwatch.Start();
                int startTime = GetTimeMs();

                await InitializeCoreComponentsAsync();
                await LoadGameDataAsync();
                await StartGameLoopAsync(startTime);
                TimeManager = new TimeManager();
            }
            catch (Exception ex)
            {
                Logger.LogCritical(ex, "Server initialization failed");
                await HandleCriticalErrorAsync(ex);
            }
        }

        private static async Task InitializeCoreComponentsAsync()
        {
            await Task.WhenAll(LoadConfigurationAsync(), InitializeNetworkAsync(), InitializeChatSystemAsync());
            await InitializeDatabaseWithRetryAsync();
        }

        public static void InitalizeCoreData()
        {
            Core.Type.Job = new Core.Type.JobStruct[Core.Constant.MAX_JOBS];
            Core.Type.Moral = new Core.Type.MoralStruct[Core.Constant.MAX_MORALS];
            Core.Type.Map = new Core.Type.MapStruct[Core.Constant.MAX_MAPS];
            Core.Type.Item = new Core.Type.ItemStruct[Core.Constant.MAX_ITEMS];
            Core.Type.NPC = new Core.Type.NPCStruct[Core.Constant.MAX_NPCS];
            Core.Type.Resource = new Core.Type.ResourceStruct[Core.Constant.MAX_RESOURCES];
            Core.Type.Projectile = new Core.Type.ProjectileStruct[Core.Constant.MAX_PROJECTILES];
            Core.Type.Animation = new Core.Type.AnimationStruct[Core.Constant.MAX_ANIMATIONS];
            Core.Type.Pet = new Core.Type.PetStruct[Core.Constant.MAX_PETS];
            Core.Type.Shop = new Core.Type.ShopStruct[Core.Constant.MAX_SHOPS];
            Core.Type.Player = new Core.Type.PlayerStruct[Core.Constant.MAX_PLAYERS];
            Core.Type.Party = new Core.Type.PartyStruct[Core.Constant.MAX_PARTY];
            Core.Type.MapItem = new Core.Type.MapItemStruct[Core.Constant.MAX_MAPS, Core.Constant.MAX_MAP_ITEMS];
            Core.Type.NPC = new NPCStruct[Core.Constant.MAX_NPCS];
            Core.Type.MapNPC = new MapDataStruct[Core.Constant.MAX_MAPS];

            for (int i = 0; i < Core.Constant.MAX_MAPS; i++)
            {
                Core.Type.MapNPC[i].NPC = new MapNPCStruct[Core.Constant.MAX_MAP_NPCS];
                for (int x = 0; x < Core.Constant.MAX_MAP_NPCS; x++)
                {
                    Core.Type.MapNPC[i].NPC[x].Vital = new int[(int)Core.Enum.VitalType.Count];
                    Core.Type.MapNPC[i].NPC[x].SkillCD = new int[Core.Constant.MAX_NPC_SKILLS];
                    Core.Type.MapNPC[i].NPC[x].Num = -1;
                }

                for (int x = 0; x < Core.Constant.MAX_MAP_ITEMS; x++)
                {
                    Core.Type.MapItem[i, x].Num = -1;
                }
            }

            Core.Type.Shop = new ShopStruct[Core.Constant.MAX_SHOPS];
            Core.Type.Skill = new SkillStruct[Core.Constant.MAX_SKILLS];
            Core.Type.MapResource = new Core.Type.MapResourceStruct[Core.Constant.MAX_MAPS];
            Core.Type.TempPlayer = new Core.Type.TempPlayerStruct[Core.Constant.MAX_PLAYERS];
            Core.Type.Account = new Core.Type.AccountStruct[Core.Constant.MAX_PLAYERS];

            for (int i = 0; i < Core.Constant.MAX_PLAYERS; i++)
            {
                Database.ClearPlayer(i);
            }

            for (int i = 0; i < Core.Constant.MAX_PARTY_MEMBERS; i++)
            {
                Party.ClearParty(i);
            }

            Event.TempEventMap = new Core.Type.GlobalEventsStruct[Core.Constant.MAX_MAPS];
            Core.Type.MapProjectile = new Core.Type.MapProjectileStruct[Core.Constant.MAX_MAPS, Core.Constant.MAX_PROJECTILES];
        }

        private static async Task LoadGameDataAsync()
        {
            var stopwatch = Stopwatch.StartNew();
            InitalizeCoreData();
            await LoadGameContentAsync();
            await SpawnGameObjectsAsync();           
            Logger.LogInformation($"Game data loaded in {stopwatch.ElapsedMilliseconds}ms");
        }

        private static async Task StartGameLoopAsync(int startTime)
        {
            InitializeSaveTimer();
            InitializeAnnouncementTimer();
            DisplayServerBanner(startTime);
            UpdateCaption();
            await NetworkConfig.Socket.StartListeningAsync(SettingsManager.Instance.Port, 5);
            try
            {
                await Loop.ServerAsync();
            }
            catch (Exception ex)
            {
                Logger.LogCritical(ex, "Server loop crashed");
                await HandleCriticalErrorAsync(ex);
            }
        }

        /// <summary>
        /// Shuts down the server gracefully, cleaning up all resources.
        /// </summary>
        public static async Task DestroyServerAsync()
        {
            if (ServerDestroyed) return;
            ServerDestroyed = true;
            Cts.Cancel();
            SaveTimer?.Dispose();
            AnnouncementTimer?.Dispose();
            NetworkConfig.Socket.StopListening();

            Logger.LogInformation("Server shutdown initiated...");

            await Database.SaveAllPlayersOnlineAsync();

            try
            {
                await Parallel.ForEachAsync(Enumerable.Range(0, Core.Constant.MAX_PLAYERS), Cts.Token, async (i, ct) =>
                {
                    NetworkSend.SendLeftGame(i);
                    Player.LeftGame(i);
                });
            }
            catch (TaskCanceledException)
            {
                Logger.LogWarning("Server shutdown tasks were canceled.");
            }

            NetworkConfig.DestroyNetwork();
            Logger.LogInformation("Server shutdown completed.");
            Environment.Exit(0);
        }

        #endregion

        #region Initialization Methods

        private static async Task LoadConfigurationAsync()
        {
            await Task.Run(() =>
            {
                SettingsManager.Load();
                ValidateConfiguration();
                Clock.Instance.GameSpeed = SettingsManager.Instance.TimeSpeed;
                Console.Title = "XtremeWorlds Server";
                MyIPAddress = GetLocalIPAddress();
            });
        }

        private static void ValidateConfiguration()
        {
            if (string.IsNullOrWhiteSpace(SettingsManager.Instance.GameName))
                throw new InvalidOperationException("GameName is not set in configuration");

            if (SettingsManager.Instance.Port <= 0 || SettingsManager.Instance.Port > 65535)
                throw new InvalidOperationException("Invalid Port number in configuration");
        }

        private static async Task InitializeNetworkAsync()
        {
            Global.EKeyPair.GenerateKeys();
            NetworkConfig.InitNetwork();
        }

        private static async Task InitializeDatabaseWithRetryAsync()
        {
            int maxRetries = Configuration.GetValue<int>("Database:MaxRetries", 3);
            int retryDelayMs = Configuration.GetValue<int>("Database:RetryDelayMs", 1000);
            Logger.LogInformation("Initializing database...");
            for (int attempt = 1; attempt <= maxRetries; attempt++)
            {
                try
                {
                    await Database.CreateDatabaseAsync("mirage");
                    await Database.CreateTablesAsync();
                    await LoadCharacterListAsync();
                    Logger.LogInformation("Database initialized successfully.");
                    return;
                }
                catch (Exception ex)
                {
                    if (attempt == maxRetries)
                    {
                        Logger.LogCritical(ex, "Failed to initialize database after multiple attempts");
                        throw;
                    }
                    Logger.LogWarning(ex, $"Database initialization failed, attempt {attempt} of {maxRetries}");
                    await Task.Delay(retryDelayMs * attempt, Cts.Token);
                }
            }
        }

        private static async Task LoadCharacterListAsync()
        {
           var ids = await Database.GetDataAsync("account");
            Core.Type.Char = new CharList();
            const int maxConcurrency = 4;
            using var semaphore = new SemaphoreSlim(maxConcurrency);

            var tasks = ids.Select(async id =>
            {
                await semaphore.WaitAsync(Cts.Token);
                try
                {
                    for (int i = 0; i < Core.Constant.MAX_CHARS; i++)
                    {
                        var data = await Database.SelectRowByColumnAsync("id", id, "account", $"character{i + 1}");
                        if (data != null && data["Name"] != null)
                        {
                            string name = data["Name"].ToString();
                            if (!string.IsNullOrWhiteSpace(name))
                            {
                                Core.Type.Char.Add(name);
                            }
                        }
                    }
                }
                finally
                {
                    semaphore.Release();
                }
            });

            await Task.WhenAll(tasks);
            Logger.LogInformation($"Loaded {Core.Type.Char.Count} character(s).");
        }

        private static async Task LoadGameContentAsync()
        {
            const int maxConcurrency = 4;
            using var semaphore = new SemaphoreSlim(maxConcurrency);

            var tasks = new[]
            {
                LoadWithSemaphoreAsync(semaphore, async () => { Logger.LogInformation("Loading jobs..."); await Database.LoadJobsAsync(); Logger.LogInformation("Jobs loaded."); }),
                LoadWithSemaphoreAsync(semaphore, async () => { Logger.LogInformation("Loading morals..."); await Moral.LoadMoralsAsync(); Logger.LogInformation("Morals loaded."); }),
                LoadWithSemaphoreAsync(semaphore, async () => { Logger.LogInformation("Loading maps..."); await Database.LoadMapsAsync(); Logger.LogInformation("Maps loaded."); }),
                LoadWithSemaphoreAsync(semaphore, async () => { Logger.LogInformation("Loading items..."); await Item.LoadItemsAsync(); Logger.LogInformation("Items loaded."); }),
                LoadWithSemaphoreAsync(semaphore, async () => { Logger.LogInformation("Loading NPCs..."); await Database.LoadNPCsAsync(); Logger.LogInformation("NPCs loaded."); }),
                LoadWithSemaphoreAsync(semaphore, async () => { Logger.LogInformation("Loading resources..."); await Resource.LoadResourcesAsync(); Logger.LogInformation("Resources loaded."); }),
                LoadWithSemaphoreAsync(semaphore, async () => { Logger.LogInformation("Loading shops..."); await Database.LoadShopsAsync(); Logger.LogInformation("Shops loaded."); }),
                LoadWithSemaphoreAsync(semaphore, async () => { Logger.LogInformation("Loading skills..."); await Database.LoadSkillsAsync(); Logger.LogInformation("Skills loaded."); }),
                LoadWithSemaphoreAsync(semaphore, async () => { Logger.LogInformation("Loading animations..."); await Animation.LoadAnimationsAsync(); Logger.LogInformation("Animations loaded."); }),
                LoadWithSemaphoreAsync(semaphore, async () => { Logger.LogInformation("Loading switches..."); await Event.LoadSwitchesAsync(); Logger.LogInformation("Switches loaded."); }),
                LoadWithSemaphoreAsync(semaphore, async () => { Logger.LogInformation("Loading variables..."); await Event.LoadVariablesAsync(); Logger.LogInformation("Variables loaded."); }),
                LoadWithSemaphoreAsync(semaphore, async () => { Logger.LogInformation("Loading projectiles..."); await Projectile.LoadProjectilesAsync(); Logger.LogInformation("Projectiles loaded."); }),
                LoadWithSemaphoreAsync(semaphore, async () => { Logger.LogInformation("Loading pets..."); await Pet.LoadPetsAsync(); Logger.LogInformation("Pets loaded."); })
            };

            await Task.WhenAll(tasks);
            Logger.LogInformation("Game content loaded successfully.");
        }

        private static async Task LoadWithSemaphoreAsync(SemaphoreSlim semaphore, Func<Task> loadFunc)
        {
            await semaphore.WaitAsync(Cts.Token);
            try
            {
                await loadFunc();
            }
            finally
            {
                semaphore.Release();
            }
        }

        private static async Task SpawnGameObjectsAsync()
        {
            await Task.WhenAll(
                Item.SpawnAllMapsItemsAsync(),
                NPC.SpawnAllMapNPCs(),
                EventLogic.SpawnAllMapGlobalEvents()
            );
            Logger.LogInformation("Game objects spawned.");
        }

        #endregion

        #region Display and Monitoring

        private static void DisplayServerBanner(int startTime)
        {
            Console.Clear();
            string[] banner = {
                " __   ___                        __          __        _     _     ",
                @" \ \ / / |                       \ \        / /       | |   | |",
                @"  \ V /| |_ _ __ ___ _ __ ___   __\ \  /\  / /__  _ __| | __| |___ ",
                @"  > < | __| '__/ _ \ '_ ` _ \ / _ \ \/  \/ / _ \| '__| |/ _` / __|",
                @" / . \| |_| | |  __/ | | | | |  __/\  /\  / (_) | |  | | (_| \__ \",
                @"/_/ \_\\__|_|  \___|_| |_| |_|\___| \/  \/ \___/|_|  |_|\__,_|___/"
            };

            foreach (var line in banner) Console.WriteLine(line);
            Console.WriteLine($"Initialization complete. Server loaded in {GetTimeMs() - startTime}ms.");
            Console.WriteLine("Use /help for available commands.");
        }

        /// <summary>
        /// Counts the number of players currently online.
        /// </summary>
        public static int CountPlayersOnline()
        {
            lock (SyncLock)
            {
                return Enumerable.Range(0, NetworkConfig.Socket.HighIndex + 1)
                    .Count(i => NetworkConfig.IsPlaying(i));
            }
        }

        /// <summary>
        /// Updates the console title with server status information.
        /// </summary>
        public static void UpdateCaption()
        {
            try
            {
                Console.Title = $"{SettingsManager.Instance.GameName} <IP {MyIPAddress}:{SettingsManager.Instance.Port}> " +
                    $"({CountPlayersOnline()} Players Online) - Errors: {Global.ErrorCount} - Time: {Clock.Instance}";
            }
            catch (Exception ex)
            {
                Logger.LogWarning(ex, "Failed to update console title");
                Console.Title = SettingsManager.Instance.GameName;
            }
        }

        /// <summary>
        /// Performs a health check on critical server components.
        /// </summary>
        public static async Task<bool> PerformHealthCheckAsync()
        {
            try
            {
                bool networkActive = NetworkConfig.Socket.IsListening;
                if (!networkActive) Logger.LogWarning("Network socket is not listening.");
                return networkActive && !Cts.IsCancellationRequested;
            }
            catch (Exception ex)
            {
                Logger.LogError(ex, "Health check failed");
                return false;
            }
        }

        #endregion

        #region New and Enhanced Functionality

        private static void InitializeSaveTimer()
        {
            int intervalMinutes = SettingsManager.Instance.SaveInterval;
            SaveTimer = new Timer(async _ => await SavePlayersPeriodicallyAsync(), null,
                TimeSpan.FromMinutes(intervalMinutes), TimeSpan.FromMinutes(intervalMinutes));
        }

        private static void InitializeAnnouncementTimer()
        {
            int intervalMinutes = Configuration?.GetValue<int>("Events:AnnouncementIntervalMinutes", 60) ?? 60;
            AnnouncementTimer = new Timer(async _ => await SendServerAnnouncementAsync(""), null,
                TimeSpan.FromMinutes(intervalMinutes), TimeSpan.FromMinutes(intervalMinutes));
        }

        private static async Task SavePlayersPeriodicallyAsync()
        {
            try
            {
                await Database.SaveAllPlayersOnlineAsync();
                Logger.LogInformation("Periodic player save completed.");
            }
            catch (Exception ex)
            {
                Logger.LogError(ex, "Periodic player save failed");
            }
        }

        private static async Task SendServerAnnouncementAsync(string message)
        {
            await Parallel.ForEachAsync(Enumerable.Range(0, Core.Constant.MAX_PLAYERS), Cts.Token, async (i, ct) =>
            {
                if (NetworkConfig.IsPlaying(i))
                    NetworkSend.PlayerMsg(i, message, (int)Core.Enum.ColorType.Yellow);
            });
            Logger.LogInformation("Server announcement sent.");
        }

        private static async Task InitializeChatSystemAsync()
        {
            Logger.LogInformation("Chat system initialized.");
            // Additional initialization logic can be added here if needed
        }

        /// <summary>
        /// Handles player commands with expanded functionality.
        /// </summary>
        public static async Task HandlePlayerCommandAsync(int playerIndex, string command)
        {
            if (string.IsNullOrWhiteSpace(command)) return;

            var parts = command.Trim().Split(' ');
            switch (parts[0].ToLower())
            {
                case "/teleport":
                    if (parts.Length == 3 && int.TryParse(parts[1], out int x) && int.TryParse(parts[2], out int y))
                        await TeleportPlayerAsync(playerIndex, (byte)x, (byte)y);
                    else
                        NetworkSend.PlayerMsg(playerIndex, "Usage: /teleport <x> <y>", (int)Core.Enum.ColorType.BrightRed);
                    break;

                case "/kick":
                    if (parts.Length == 2 && int.TryParse(parts[1], out int targetIndex))
                        await KickPlayerAsync(playerIndex, targetIndex);
                    break;

                case "/broadcast":
                    if (parts.Length > 1)
                        await BroadcastMessageAsync(playerIndex, string.Join(" ", parts[1..]));
                    break;

                case "/status":
                    await SendServerStatusAsync(playerIndex);
                    break;

                case "/help":
                    await SendHelpMessageAsync(playerIndex);
                    break;

                case "/whisper":
                    if (parts.Length >= 3)
                        await SendWhisperAsync(playerIndex, parts[1], string.Join(" ", parts[2..]));
                    else
                        NetworkSend.PlayerMsg(playerIndex, "Usage: /whisper <player> <message>", (int)Core.Enum.ColorType.BrightRed);
                    break;

                case "/party":
                    if (parts.Length >= 2)
                        await HandlePartyCommandAsync(playerIndex, parts[1], parts.Length > 2 ? parts[2] : null);
                    else
                        NetworkSend.PlayerMsg(playerIndex, "Usage: /party <create|invite|leave> [player]", (int)Core.Enum.ColorType.BrightRed);
                    break;

                case "/stats":
                    await SendPlayerStatsAsync(playerIndex);
                    break;

                case "/save":
                    await SavePlayerDataAsync(playerIndex);
                    break;

                default:
                    NetworkSend.PlayerMsg(playerIndex, "Unknown command. Use /help for assistance.", (int)Core.Enum.ColorType.BrightRed);
                    break;
            }
        }

        private static async Task TeleportPlayerAsync(int playerIndex, byte x, byte y)
        {
            try
            {
                ref var player = ref Core.Type.Player[playerIndex];
                if (x < 0 || x >= 100 || y < 0 || y >= 100)
                {
                    NetworkSend.PlayerMsg(playerIndex, "Coordinates out of bounds.", (int)Core.Enum.ColorType.BrightRed);
                    return;
                }

                player.X = x;
                player.Y = y;
                NetworkSend.SendPlayerXYToMap(playerIndex);
                Logger.LogInformation($"Player {playerIndex} teleported to ({x}, {y})");
            }
            catch (Exception ex)
            {
                Logger.LogError(ex, $"Failed to teleport player {playerIndex}");
                NetworkSend.PlayerMsg(playerIndex, "Teleport failed.", (int)Core.Enum.ColorType.BrightRed);
            }
        }

        private static async Task KickPlayerAsync(int playerIndex, int targetIndex)
        {
            try
            {
                if (!await IsAdminAsync(playerIndex))
                {
                    NetworkSend.PlayerMsg(playerIndex, "You are not authorized to kick players.", (int)Core.Enum.ColorType.BrightRed);
                    return;
                }

                if (NetworkConfig.IsPlaying(targetIndex))
                {
                    NetworkSend.SendLeftGame(targetIndex);
                    Player.LeftGame(targetIndex);
                    Logger.LogInformation($"Player {targetIndex} kicked by {playerIndex}");
                    NetworkSend.PlayerMsg(playerIndex, $"Player {targetIndex} has been kicked.", (int)Core.Enum.ColorType.BrightGreen);
                }
                else
                {
                    NetworkSend.PlayerMsg(playerIndex, "Target player is not online.", (int)Core.Enum.ColorType.BrightRed);
                }
            }
            catch (Exception ex)
            {
                Logger.LogError(ex, $"Failed to kick player {targetIndex}");
                NetworkSend.PlayerMsg(playerIndex, "Kick operation failed.", (int)Core.Enum.ColorType.BrightRed);
            }
        }

        private static async Task BroadcastMessageAsync(int playerIndex, string message)
        {
            try
            {
                if (!await IsAdminAsync(playerIndex))
                {
                    NetworkSend.PlayerMsg(playerIndex, "You are not authorized to broadcast.", (int)Core.Enum.ColorType.BrightRed);
                    return;
                }

                await SendChatMessageAsync(playerIndex, "global", $"[Broadcast] {message}", Core.Enum.ColorType.BrightGreen);
                Logger.LogInformation($"Broadcast by {playerIndex}: {message}");
            }
            catch (Exception ex)
            {
                Logger.LogError(ex, "Broadcast failed");
                NetworkSend.PlayerMsg(playerIndex, "Broadcast failed.", (int)Core.Enum.ColorType.BrightRed);
            }
        }

        private static async Task SendServerStatusAsync(int playerIndex)
        {
            try
            {
                bool isHealthy = await PerformHealthCheckAsync();
                string status = $"Server Status: {(isHealthy ? "Healthy" : "Unhealthy")}\n" +
                                $"Players Online: {CountPlayersOnline()}\n" +
                                $"Uptime: {MyStopwatch.Elapsed}\n" +
                                $"Errors: {Global.ErrorCount}";
                NetworkSend.PlayerMsg(playerIndex, status, (int)Core.Enum.ColorType.BrightGreen);
            }
            catch (Exception ex)
            {
                Logger.LogError(ex, "Failed to send server status");
                NetworkSend.PlayerMsg(playerIndex, "Unable to retrieve server status.", (int)Core.Enum.ColorType.BrightRed);
            }
        }

        private static async Task SendHelpMessageAsync(int playerIndex)
        {
            string help = "Available Commands:\n" +
                          "/teleport <x> <y> - Teleport to coordinates\n" +
                          "/kick <playerId> - Kick a player (admin only)\n" +
                          "/broadcast <message> - Send a message to all players (admin only)\n" +
                          "/status - View server status\n" +
                          "/whisper <player> <message> - Send a private message\n" +
                          "/party <create|invite|leave> [player] - Manage parties\n" +
                          "/stats - View your statistics\n" +
                          "/save - Manually save your data\n" +
                          "/help - Show this message";
            NetworkSend.PlayerMsg(playerIndex, help, (int)Core.Enum.ColorType.BrightGreen);
        }

        private static async Task SendWhisperAsync(int senderIndex, string targetName, string message)
        {
            try
            {
                int targetIndex = await FindPlayerByNameAsync(targetName);
                if (targetIndex == -1)
                {
                    NetworkSend.PlayerMsg(senderIndex, $"Player '{targetName}' not found.", (int)Core.Enum.ColorType.BrightRed);
                    return;
                }

                await SendChatMessageAsync(senderIndex, $"private:{targetIndex}", $"[Whisper] {message}", Core.Enum.ColorType.BrightCyan);
                Logger.LogInformation($"Whisper from {senderIndex} to {targetIndex}: {message}");
            }
            catch (Exception ex)
            {
                Logger.LogError(ex, $"Failed to send whisper from {senderIndex} to {targetName}");
                NetworkSend.PlayerMsg(senderIndex, "Failed to send whisper.", (int)Core.Enum.ColorType.BrightRed);
            }
        }

        private static async Task HandlePartyCommandAsync(int playerIndex, string subCommand, string targetName)
        {
            try
            {
                var player = Core.Type.TempPlayer[playerIndex];
                switch (subCommand.ToLower())
                {
                    case "create":
                        if (player.InParty != 0)
                        {
                            NetworkSend.PlayerMsg(playerIndex, "You are already in a party.", (int)Core.Enum.ColorType.BrightRed);
                            return;
                        }
                        player.InParty = (int)GenerateUniqueId();
                        NetworkSend.PlayerMsg(playerIndex, "Party created.", (int)Core.Enum.ColorType.BrightGreen);
                        break;

                    case "invite":
                        if (player.InParty == 0)
                        {
                            NetworkSend.PlayerMsg(playerIndex, "You must create a party first.", (int)Core.Enum.ColorType.BrightRed);
                            return;
                        }
                        int targetIndex = await FindPlayerByNameAsync(targetName);
                        if (targetIndex == -1)
                        {
                            NetworkSend.PlayerMsg(playerIndex, $"Player '{targetName}' not found.", (int)Core.Enum.ColorType.BrightRed);
                            return;
                        }
                        var targetPlayer = Core.Type.TempPlayer[targetIndex];
                        if (targetPlayer.InParty != 0)
                        {
                            NetworkSend.PlayerMsg(playerIndex, $"{targetName} is already in a party.", (int)Core.Enum.ColorType.BrightRed);
                            return;
                        }
                        targetPlayer.InParty = player.InParty;
                        NetworkSend.PlayerMsg(targetIndex, $"You have joined {Core.Type.Player[playerIndex].Name}'s party.", (int)Core.Enum.ColorType.BrightGreen);
                        NetworkSend.PlayerMsg(playerIndex, $"{targetName} has joined your party.", (int)Core.Enum.ColorType.BrightGreen);
                        break;

                    case "leave":
                        if (player.InParty == 0)
                        {
                            NetworkSend.PlayerMsg(playerIndex, "You are not in a party.", (int)Core.Enum.ColorType.BrightRed);
                            return;
                        }
                        player.InParty = 0;
                        NetworkSend.PlayerMsg(playerIndex, "You have left the party.", (int)Core.Enum.ColorType.BrightGreen);
                        break;

                    default:
                        NetworkSend.PlayerMsg(playerIndex, "Invalid party command. Use: create, invite, leave.", (int)Core.Enum.ColorType.BrightRed);
                        break;
                }
            }
            catch (Exception ex)
            {
                Logger.LogError(ex, $"Failed to handle party command for player {playerIndex}");
                NetworkSend.PlayerMsg(playerIndex, "Party command failed.", (int)Core.Enum.ColorType.BrightRed);
            }
        }

        private static async Task SendPlayerStatsAsync(int playerIndex)
        {
            try
            {
                var stats = PlayerStatistics.GetOrAdd(playerIndex, new PlayerStats());
                string statsMessage = $"Your Stats:\n" +
                                      $"Kills: {stats.Kills}\n" +
                                      $"Deaths: {stats.Deaths}\n" +
                                      $"Playtime: {stats.PlayTime.TotalHours:F2} hours";
                NetworkSend.PlayerMsg(playerIndex, statsMessage, (int)Core.Enum.ColorType.BrightGreen);
            }
            catch (Exception ex)
            {
                Logger.LogError(ex, $"Failed to send stats for player {playerIndex}");
                NetworkSend.PlayerMsg(playerIndex, "Failed to retrieve stats.", (int)Core.Enum.ColorType.BrightRed);
            }
        }

        private static async Task SavePlayerDataAsync(int playerIndex)
        {
            try
            {
                await Database.SaveAccountAsync(playerIndex); // Assuming this method exists
                NetworkSend.PlayerMsg(playerIndex, "Your data has been saved.", (int)Core.Enum.ColorType.BrightGreen);
                Logger.LogInformation($"Player {playerIndex} data saved manually.");
            }
            catch (Exception ex)
            {
                Logger.LogError(ex, $"Failed to save data for player {playerIndex}");
                NetworkSend.PlayerMsg(playerIndex, "Failed to save data.", (int)Core.Enum.ColorType.BrightRed);
            }
        }

        private static async Task<int> FindPlayerByNameAsync(string name)
        {
            for (int i = 0; i < Core.Constant.MAX_PLAYERS; i++)
            {
                if (NetworkConfig.IsPlaying(i) && Core.Type.Player[i].Name.Equals(name, StringComparison.OrdinalIgnoreCase))
                {
                    return i;
                }
            }
            return -1;
        }

        private static async Task SendChatMessageAsync(int senderIndex, string channel, string message, Core.Enum.ColorType color)
        {
            try
            {
                if (string.IsNullOrWhiteSpace(message) || message.Length > 200) // Basic filtering
                {
                    NetworkSend.PlayerMsg(senderIndex, "Invalid message.", (int)Core.Enum.ColorType.BrightRed);
                    return;
                }

                if (channel.StartsWith("private:"))
                {
                    int targetIndex = int.Parse(channel.Split(':')[1]);
                    NetworkSend.PlayerMsg(targetIndex, $"[From {Core.Type.Player[senderIndex].Name}] {message}", (int)color);
                    NetworkSend.PlayerMsg(senderIndex, $"[To {Core.Type.Player[targetIndex].Name}] {message}", (int)color);
                }
                else if (channel == "party" && Core.Type.TempPlayer[senderIndex].InParty != 0)
                {
                    await Parallel.ForEachAsync(Enumerable.Range(0, Core.Constant.MAX_PLAYERS), Cts.Token, async (i, ct) =>
                    {
                        if (NetworkConfig.IsPlaying(i) && Core.Type.TempPlayer[i].InParty == Core.Type.TempPlayer[senderIndex].InParty)
                            NetworkSend.PlayerMsg(i, $"[Party] {Core.Type.Player[senderIndex].Name}: {message}", (int)color);
                    });
                }
                else if (channel == "global")
                {
                    await Parallel.ForEachAsync(Enumerable.Range(0, Core.Constant.MAX_PLAYERS), Cts.Token, async (i, ct) =>
                    {
                        if (NetworkConfig.IsPlaying(i))
                            NetworkSend.PlayerMsg(i, message, (int)color);
                    });
                }
            }
            catch (Exception ex)
            {
                Logger.LogError(ex, $"Failed to send chat message from {senderIndex} to {channel}");
                NetworkSend.PlayerMsg(senderIndex, "Failed to send message.", (int)Core.Enum.ColorType.BrightRed);
            }
        }

        /// <summary>
        /// Handles player login events.
        /// </summary>
        public static async Task OnPlayerLoginAsync(int playerIndex)
        {
            Logger.LogInformation($"Player {playerIndex} logged in.");
            NetworkSend.PlayerMsg(playerIndex, "Welcome to the server!", (int)Core.Enum.ColorType.BrightGreen);
            PlayerStatistics.GetOrAdd(playerIndex, new PlayerStats()).LoginTime = GetServerTime();
        }

        /// <summary>
        /// Handles player logout events.
        /// </summary>
        public static async Task OnPlayerLogoutAsync(int playerIndex)
        {
            if (PlayerStatistics.TryGetValue(playerIndex, out var stats) && stats.LoginTime.HasValue)
            {
                stats.PlayTime += GetServerTime() - stats.LoginTime.Value;
                stats.LoginTime = null;
            }
            Logger.LogInformation($"Player {playerIndex} logged out.");
        }

        private static Task<bool> IsAdminAsync(int playerIndex) =>
            Task.FromResult(playerIndex == 0); // Example admin check

        /// <summary>
        /// Creates a backup of the database asynchronously.
        /// </summary>
        public static async Task BackupDatabaseAsync()
        {
            try
            {
                string backupDir = Core.Path.Database;
                Directory.CreateDirectory(backupDir);
                string backupPath = System.IO.Path.Combine(backupDir, $"backup_{DateTime.Now:yyyyMMdd_HHmmss}.bak");
                //await Database.BackupAsync(backupPath); // Assuming this method exists
                Logger.LogInformation($"Database backup created: {backupPath}");

                var backups = Directory.GetFiles(backupDir, "backup_*.bak")
                    .OrderByDescending(f => f)
                    .Skip(SettingsManager.Instance.MaxBackups)
                    .ToList();
                foreach (var oldBackup in backups)
                {
                    await Task.Run(() => File.Delete(oldBackup), Cts.Token);
                    Logger.LogInformation($"Deleted old backup: {oldBackup}");
                }
            }
            catch (Exception ex)
            {
                Logger.LogError(ex, "Database backup failed");
            }
        }

        #endregion

        #region Error Handling

        private static async Task HandleCriticalErrorAsync(Exception ex)
        {
            await BackupDatabaseAsync();
            Logger.LogCritical(ex, "Critical error occurred. Initiating emergency shutdown");
            await SendServerAnnouncementAsync("Server shutting down due to critical error.");
            await DestroyServerAsync();
        }

        /// <summary>
        /// Logs an error to a file and updates error count asynchronously.
        /// </summary>
        public static async Task LogErrorAsync(Exception ex, string context = "")
        {
            string errorInfo = $"{ex.Message}\nStackTrace: {ex.StackTrace}";
            string logPath = System.IO.Path.Combine(Core.Path.Logs, "Errors.log");
            Directory.CreateDirectory(Core.Path.Logs);

            await File.AppendAllTextAsync(logPath,
                $"{DateTime.Now}\nContext: {context}\n{errorInfo}\n\n", Cts.Token);

            Interlocked.Increment(ref Global.ErrorCount);
            UpdateCaption();
        }

        public static async Task CheckShutDownCountDownAsync()
        {
            if (ShutDownTimer.ElapsedTicks <= 0) return;

            int time = ShutDownTimer.Elapsed.Seconds;
            if (ShutDownLastTimer != time)
            {
                if (SettingsManager.Instance.ServerShutdown - time <= 10)
                {
                    NetworkSend.GlobalMsg($"Server shutdown in {SettingsManager.Instance.ServerShutdown - time} seconds!");
                    Console.WriteLine($"Server shutdown in {SettingsManager.Instance.ServerShutdown - time} seconds!");
                    if (SettingsManager.Instance.ServerShutdown - time <= 1)
                    {
                        await DestroyServerAsync();
                    }
                }
                ShutDownLastTimer = time;
            }
        }

        #endregion

        #region Helper Classes

        private class PlayerStats
        {
            public int Kills { get; set; }
            public int Deaths { get; set; }
            public TimeSpan PlayTime { get; set; }
            public DateTime? LoginTime { get; set; }
        }

        #endregion
    }
}<|MERGE_RESOLUTION|>--- conflicted
+++ resolved
@@ -1,29 +1,16 @@
 using Core;
 using Core.Database;
 using Microsoft.Extensions.Configuration;
+using Microsoft.Extensions.DependencyInjection;
 using Microsoft.Extensions.Logging;
-<<<<<<< HEAD
-using Microsoft.Xna.Framework.Content;
-using Newtonsoft.Json.Linq;
-using Reoria.Engine.Base.Container;
-using Reoria.Engine.Base.Container.Interfaces;
-using Reoria.Engine.Base.Container.Logging;
-using System;
-=======
 using Reoria.Engine.Container.Configuration.Interfaces;
 using Reoria.Engine.Container.Interfaces;
 using Reoria.Engine.Container.Logging;
 using Reoria.Engine.Container.Logging.Interfaces;
->>>>>>> 0dc1167a
 using System.Collections.Concurrent;
 using System.Diagnostics;
-using System.IO;
-using System.Linq;
 using System.Net;
-using System.Reflection;
 using System.Text.RegularExpressions;
-using System.Threading;
-using System.Threading.Tasks;
 using static Core.Type;
 
 namespace Server
@@ -48,16 +35,6 @@
 
         static General()
         {
-<<<<<<< HEAD
-            Container = new EngineContainer<SerilogLoggingInitializer>()
-                .DiscoverContainerServiceClasses()
-                .DiscoverConfigurationSources()
-                .BuildContainerConfiguration()
-                .BuildContainerLogger()
-                .DiscoverContainerServices()
-                .BuildContainerServices()
-                .BuildContainerServiceProvider();
-=======
             IServiceCollection services = new ServiceCollection()
                 .AddSingleton<IEngineConfigurationProvider, XWConfigurationProvider>()
                 .AddSingleton<ILoggingInitializer, SerilogLoggingInitializer>();
@@ -66,12 +43,11 @@
                 .CreateConfiguration()
                 .CreateServiceCollection()
                 .CreateServiceProvider();
->>>>>>> 0dc1167a
-
-            Configuration = Container?.RetrieveService<IConfiguration>() ??
-                throw new NullReferenceException("Failed to initialize configuration");
-
-            Logger = Container?.RetrieveService<ILogger<General>>() ??
+
+            Configuration = Container?.Provider.GetRequiredService<IConfiguration>() 
+                ?? throw new NullReferenceException("Failed to initialize configuration");
+
+            Logger = Container?.Provider.GetRequiredService<ILogger<General>>() ??
                 throw new NullReferenceException("Failed to initialize logger");
         }
 
@@ -101,7 +77,7 @@
         /// Retrieves a logger instance for the specified type.
         /// </summary>
         public static ILogger<T> GetLogger<T>() where T : class =>
-            Container?.RetrieveService<Logger<T>>() ?? throw new NullReferenceException("Container not initialized");
+            Container?.Provider.GetRequiredService<Logger<T>>() ?? throw new NullReferenceException("Container not initialized");
 
         /// <summary>
         /// Gets the elapsed time in milliseconds since the server started.
