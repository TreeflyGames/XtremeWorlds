--- conflicted
+++ resolved
@@ -31,11 +31,7 @@
 
         }
 
-<<<<<<< HEAD
         public static void SpawnNPC(int MapNPCNum, int mapNum)
-=======
-        internal static async Task SpawnNPC(int MapNPCNum, int mapNum)
->>>>>>> 164234de
         {
             var buffer = new ByteStream(4);
             int NPCNum;
