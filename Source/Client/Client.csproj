--- conflicted
+++ resolved
@@ -1,5 +1,4 @@
 ﻿<Project Sdk="Microsoft.NET.Sdk">
-<<<<<<< HEAD
   <PropertyGroup>
     <AppendTargetFrameworkToOutputPath>false</AppendTargetFrameworkToOutputPath>
     <TargetFramework>net9.0</TargetFramework>
@@ -64,98 +63,6 @@
       <CopyToOutputDirectory>PreserveNewest</CopyToOutputDirectory>
     </EmbeddedResource>
   </ItemGroup>
-  <ItemGroup>
-    <ProjectReference Include="..\Core\Core.csproj" />
-    <ProjectReference Include="..\Network\Asfw.csproj" />
-  </ItemGroup>
-  <ItemGroup>
-    <PackageReference Include="ManagedBass" />
-    <PackageReference Include="ManagedBass.Midi" />
-    <PackageReference Include="Microsoft.Extensions.Configuration.EnvironmentVariables" />
-    <PackageReference Include="Microsoft.Extensions.Configuration.UserSecrets" />
-    <PackageReference Include="MonoGame.Content.Builder.Task" />
-    <PackageReference Include="MonoGame.Framework.Content.Pipeline" />
-    <PackageReference Include="Serilog" />
-    <PackageReference Include="Serilog.Enrichers.Environment" />
-    <PackageReference Include="Serilog.Enrichers.Thread" />
-    <PackageReference Include="Serilog.Extensions.Logging" />
-    <PackageReference Include="Serilog.Settings.Configuration" />
-    <PackageReference Include="Serilog.Sinks.Console" />
-    <PackageReference Include="Serilog.Sinks.File" />
-    <PackageReference Include="System.Resources.Extensions" />
-  </ItemGroup>
-  <ItemGroup>
-    <Content Include="Assets\**\*.*">
-      <CopyToOutputDirectory>PreserveNewest</CopyToOutputDirectory>
-      <Link>Assets\%(RecursiveDir)%(Filename)%(Extension)</Link>
-    </Content>
-  </ItemGroup>
-  <ItemGroup>
-    <None Include="..\..\LICENSE">
-      <Pack>True</Pack>
-      <PackagePath>\</PackagePath>
-    </None>
-  </ItemGroup>
-  <ItemGroup>
-    <ProjectReference Include="..\Core\Core.csproj" />
-    <ProjectReference Include="..\Network\Asfw.csproj" />
-  </ItemGroup>
-  <ItemGroup>
-    <Reference Include="Microsoft.Extensions.Configuration">
-      <HintPath>..\..\..\.nuget\packages\microsoft.extensions.configuration\9.0.0\lib\net8.0\Microsoft.Extensions.Configuration.dll</HintPath>
-    </Reference>
-    <Reference Include="Microsoft.Extensions.Logging.Configuration" />
-    <Reference Include="MonoGame.Framework">
-      <HintPath>..\..\..\.nuget\packages\monogame.framework.desktopgl\3.8.2.1105\lib\net8.0\MonoGame.Framework.dll</HintPath>
-    </Reference>
-  </ItemGroup>
-  <PropertyGroup>
-    <PackageLicenseFile>LICENSE</PackageLicenseFile>
-    <ApplicationIcon>icon.ico</ApplicationIcon>
-    <AllowUnsafeBlocks>true</AllowUnsafeBlocks>
-    <UserSecretsId>e1a83a62-5587-413f-8a1a-f277ec156c75</UserSecretsId>
-  </PropertyGroup>
-  <Target Name="EnsureContentFolderExists" BeforeTargets="Build">
-    <MakeDir Directories="$(OutputPath)Content" />
-  </Target>
-  <Import Project="..\Modules\Reoria.Engine\Reoria.Engine.projitems" Label="Shared" />
-=======
- <PropertyGroup>
-   <AppendTargetFrameworkToOutputPath>false</AppendTargetFrameworkToOutputPath>
-   <OutputType>Exe</OutputType>
-   <RootNamespace>Client</RootNamespace>
-   <ImplicitUsings>enable</ImplicitUsings>
-   <Nullable>enable</Nullable>
-   <AssemblyName>$(MSBuildProjectName)</AssemblyName>
-   <GenerateManifests>false</GenerateManifests>
-   <LangVersion>latest</LangVersion>
-   <TargetFramework>net9.0-android</TargetFramework>
-   <TargetPlatformVersion>35</TargetPlatformVersion>
-   <AndroidPackageFormat>apk</AndroidPackageFormat>
-    <AndroidFastDeployment>false</AndroidFastDeployment>
-    <EmbedAssembliesIntoApk>true</EmbedAssembliesIntoApk>
-    <AndroidEnableProfiledAot>false</AndroidEnableProfiledAot>
- </PropertyGroup>
- <PropertyGroup Condition="'$(Configuration)|$(Platform)' == 'Debug|AnyCPU'">
-   <OutputPath>..\..\Build\Client\</OutputPath>
-   <NoWarn>42016,41999,42017,42018,42019,42032,42036,42020,42021,42022,42353,42354,42355,CA1416</NoWarn>
-   <CodeAnalysisRuleSet>MinimumRecommendedRules.ruleset</CodeAnalysisRuleSet>
-   <DefineConstants>CLIENT</DefineConstants>
-   <AndroidEnableProfiledAot>False</AndroidEnableProfiledAot>
-   <PublishTrimmed>False</PublishTrimmed>
- </PropertyGroup>
- <PropertyGroup Condition="'$(Configuration)|$(Platform)' == 'Release|AnyCPU'">
-   <OutputPath>..\..\Build\Client\</OutputPath>
-   <NoWarn>42016,41999,42017,42018,42019,42032,42036,42020,42021,42022,42353,42354,42355,CA1416</NoWarn>
-   <DebugType>None</DebugType>
-   <CodeAnalysisRuleSet>MinimumRecommendedRules.ruleset</CodeAnalysisRuleSet>
-   <DefineConstants>CLIENT</DefineConstants>
-   <AndroidEnableProfiledAot>True</AndroidEnableProfiledAot>
-   <PublishTrimmed>True</PublishTrimmed>
- </PropertyGroup>
-<ItemGroup>
-    <AndroidNativeLibrary Include="lib\**\*.so" />
-  </ItemGroup>
 <ItemGroup>
   <AndroidJavaSource Remove="Game\Android\**" />
   <AndroidLibrary Remove="Game\Android\**" />
@@ -214,5 +121,4 @@
    <AllowUnsafeBlocks>true</AllowUnsafeBlocks>
    <UserSecretsId>5e0352c8-3252-489f-98e0-182aab5d0588</UserSecretsId>
  </PropertyGroup>
->>>>>>> 87fb3a46
 </Project>