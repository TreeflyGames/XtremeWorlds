--- conflicted
+++ resolved
@@ -146,8 +146,6 @@
 
                             alpha = 1.0f;
 
-<<<<<<< HEAD
-=======
                             if (GameState.MyEditorType == (int)EditorType.Map)
                             {
                                 if (GameState.HideLayers)
@@ -159,7 +157,6 @@
                                 }
                             }
 
->>>>>>> 302a3594
                             // Render the tile
                             string argpath = System.IO.Path.Combine(Core.Path.Tilesets, Core.Type.MyMap.Tile[x, y].Layer[i].Tileset.ToString());
                             GameClient.RenderTexture(ref argpath, GameLogic.ConvertMapX(x * GameState.PicX), GameLogic.ConvertMapY(y * GameState.PicY), rect.X, rect.Y, rect.Width, rect.Height, rect.Width, rect.Height, alpha);
@@ -245,9 +242,6 @@
                             rect.Height = GameState.PicY;
 
                             alpha = 1.0f;
-<<<<<<< HEAD
-                            
-=======
 
                             if (GameState.MyEditorType == (int)EditorType.Map)
                             {
@@ -260,7 +254,6 @@
                                 }
                             }
 
->>>>>>> 302a3594
                             // Render the tile with the calculated rectangle and transparency
                             string argpath = System.IO.Path.Combine(Core.Path.Tilesets, Core.Type.MyMap.Tile[x, y].Layer[layerIndex].Tileset.ToString());
                             GameClient.RenderTexture(ref argpath, GameLogic.ConvertMapX(x * GameState.PicX), GameLogic.ConvertMapY(y * GameState.PicY), rect.X, rect.Y, rect.Width, rect.Height, rect.Width, rect.Height, alpha);
