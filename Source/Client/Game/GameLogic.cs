--- conflicted
+++ resolved
@@ -2028,10 +2028,7 @@
             GameState.InMenu = true;
             GameState.InGame = false;
 
-<<<<<<< HEAD
-=======
             General.ClearGameData();
->>>>>>> 302a3594
             NetworkConfig.DestroyNetwork();
             NetworkConfig.InitNetwork();
         }
