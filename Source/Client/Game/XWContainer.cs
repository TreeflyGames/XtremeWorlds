<<<<<<< HEAD
﻿using Reoria.Engine.Base.Container.Attributes;
using Reoria.Engine.Base.Container.Configuration;
using Reoria.Engine.Base.Container.Interfaces;
using Reoria.Engine.Base.Container.Services;

namespace Client;

[Container]
public class XWContainer
{
    #region XWContainer: Service Definitions
    [ContainerAttribute.DiscoverConfigurationSources]
    public static void DiscoverConfigurationSources(ContainerConfigurationSources sources)
    {
        sources.Add("appsettings.json", optional: false, reloadOnChange: true);
        sources.Add("appsettings.client.json", optional: true, reloadOnChange: true);
        sources.Add("appsettings.client.secret.json", optional: true, reloadOnChange: true);
    }

    [ContainerAttribute.DiscoverSerivceDefinitions]
    public static void DiscoverSerivceDefinitions(ContainerServiceDefinitions services)
    {

    }

    [ContainerAttribute.BuildServiceProvider]
    public static void BuildServiceProvider(IServiceProvider serviceProvider)
    {

    }
    #endregion
=======
﻿using Microsoft.Extensions.DependencyInjection;
using Reoria.Engine.Container;

namespace Client;

public class XWContainer(IServiceCollection services) : EngineContainer(services)
{

>>>>>>> 0dc1167a
}<|MERGE_RESOLUTION|>--- conflicted
+++ resolved
@@ -1,36 +1,3 @@
-<<<<<<< HEAD
-﻿using Reoria.Engine.Base.Container.Attributes;
-using Reoria.Engine.Base.Container.Configuration;
-using Reoria.Engine.Base.Container.Interfaces;
-using Reoria.Engine.Base.Container.Services;
-
-namespace Client;
-
-[Container]
-public class XWContainer
-{
-    #region XWContainer: Service Definitions
-    [ContainerAttribute.DiscoverConfigurationSources]
-    public static void DiscoverConfigurationSources(ContainerConfigurationSources sources)
-    {
-        sources.Add("appsettings.json", optional: false, reloadOnChange: true);
-        sources.Add("appsettings.client.json", optional: true, reloadOnChange: true);
-        sources.Add("appsettings.client.secret.json", optional: true, reloadOnChange: true);
-    }
-
-    [ContainerAttribute.DiscoverSerivceDefinitions]
-    public static void DiscoverSerivceDefinitions(ContainerServiceDefinitions services)
-    {
-
-    }
-
-    [ContainerAttribute.BuildServiceProvider]
-    public static void BuildServiceProvider(IServiceProvider serviceProvider)
-    {
-
-    }
-    #endregion
-=======
 ﻿using Microsoft.Extensions.DependencyInjection;
 using Reoria.Engine.Container;
 
@@ -39,5 +6,4 @@
 public class XWContainer(IServiceCollection services) : EngineContainer(services)
 {
 
->>>>>>> 0dc1167a
 }