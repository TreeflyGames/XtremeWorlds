﻿using Core;
using Microsoft.VisualBasic;
using Microsoft.VisualBasic.CompilerServices;
using Microsoft.Xna.Framework;
using Microsoft.Xna.Framework.Graphics;
using Microsoft.Xna.Framework.Input;
using System.Collections.Concurrent;
using System.Diagnostics;
using static Core.Enum;
using static Core.Global.Command;
using Color = Microsoft.Xna.Framework.Color;
using Keys = Microsoft.Xna.Framework.Input.Keys;
using Point = Microsoft.Xna.Framework.Point;
using Rectangle = Microsoft.Xna.Framework.Rectangle;
using ButtonState = Microsoft.Xna.Framework.Input.ButtonState;

namespace Client
{

    public class GameClient : Game
    {

        public static GraphicsDeviceManager Graphics;
        public static Microsoft.Xna.Framework.Graphics.SpriteBatch SpriteBatch;
        public static readonly ConcurrentDictionary<string, Texture2D> TextureCache = new ConcurrentDictionary<string, Texture2D>();
        public static readonly ConcurrentDictionary<string, GfxInfo> GfxInfoCache = new ConcurrentDictionary<string, GfxInfo>();
        public static int TextureCounter;

        public readonly BlendState MultiplyBlendState = new BlendState();

        // Queue to maintain FIFO order of batches
        public static ConcurrentDictionary<int, RenderBatch> Batches = new ConcurrentDictionary<int, RenderBatch>();
        public static readonly object BatchLock = new object();

        private static int _gameFps;
        private static readonly object FpsLock = new object();

        // Safely set FPS with a lock
        public static void SetFps(int newFps)
        {
            lock (FpsLock)
                _gameFps = newFps;
        }

        // Safely get FPS with a lock
        public static int GetFps()
        {
            lock (FpsLock)
                return _gameFps;
        }

        public class RenderBatch
        {
            public Texture2D Texture { get; set; }
            public int TextureCounter { get; set; }
            public SpriteFont Font { get; set; }
            public List<RenderCommand> Commands { get; set; } = new List<RenderCommand>();
        }

        // State tracking variables
        // Shared keyboard and mouse states for cross-thread access
        public static KeyboardState CurrentKeyboardState;
        public static KeyboardState PreviousKeyboardState;

        public static MouseState CurrentMouseState;
        public static MouseState PreviousMouseState;

        // Keep track of the key states to avoid repeated input
        public static readonly Dictionary<Keys, bool> KeyStates = new Dictionary<Keys, bool>();

        // Define a dictionary to store the last time a key was processed
        public static Dictionary<Keys, DateTime> KeyRepeatTimers = new Dictionary<Keys, DateTime>();

        // Minimum interval (in milliseconds) between repeated key inputs
        private const byte KeyRepeatInterval = 150;
        private const byte MouseRepeatInterval = 75;

        // Lock object to ensure thread safety
        public static readonly object InputLock = new object();

        // Track the previous scroll value to compute delta
        private static readonly object ScrollLock = new object();

        private TimeSpan elapsedTime = TimeSpan.Zero;

        public static RenderTarget2D RenderTarget;
        public static Texture2D TransparentTexture;
        public static Texture2D PixelTexture;

        public static bool IsLoaded;

        // Add a timer to prevent spam
        private static DateTime lastInputTime = DateTime.MinValue;
        private const int inputCooldown = 250;

        // Handle Escape key to toggle menus
        private static DateTime lastMouseClickTime = DateTime.MinValue;
        private const int mouseClickCooldown = 250;

        // Ensure this class exists to store graphic info
        public class GfxInfo
        {
            public int Width;
            public int Height;
        }

        public static GfxInfo GetGfxInfo(string key)
        {
            // Check if the key does not end with ".gfxext" and append if needed
            if (!key.EndsWith(GameState.GfxExt, StringComparison.OrdinalIgnoreCase))
            {
                key += GameState.GfxExt;
            }

            // Retrieve the texture
            var texture = GetTexture(key);

            GfxInfo result = null;
            if (!GfxInfoCache.TryGetValue(key, out result))
            {
                // Log or handle the case where the key is not found in the cache
                Debug.WriteLine($"Warning: GfxInfo for key '{key}' not found in cache.");
                return null;
            }

            return result;
        }

        public GameClient()
        {
            General.GetResolutionSize(Settings.Instance.Resolution, ref GameState.ResolutionWidth, ref GameState.ResolutionHeight);

            Graphics = new GraphicsDeviceManager(this);

            // Set basic properties for GraphicsDeviceManager
            {
                ref var withBlock = ref Graphics;
                withBlock.GraphicsProfile = GraphicsProfile.Reach;
                withBlock.IsFullScreen = Settings.Instance.Fullscreen;
                withBlock.PreferredBackBufferWidth = GameState.ResolutionWidth;
                withBlock.PreferredBackBufferHeight = GameState.ResolutionHeight;
                withBlock.SynchronizeWithVerticalRetrace = Settings.Instance.Vsync;
                withBlock.PreferHalfPixelOffset = true;
                withBlock.PreferMultiSampling = true;
            }

            // Add handler for PreparingDeviceSettings
            Graphics.PreparingDeviceSettings += (sender, args) =>
                {
                    args.GraphicsDeviceInformation.PresentationParameters.RenderTargetUsage = Microsoft.Xna.Framework.Graphics.RenderTargetUsage.PreserveContents;
                    args.GraphicsDeviceInformation.PresentationParameters.MultiSampleCount = 8;
                };

#if DEBUG
            IsMouseVisible = true;
#endif
            Content.RootDirectory = "Content";

            // Hook into the Exiting event to handle window close
            Exiting += OnWindowClose;
            Graphics.DeviceReset += (_, __) => OnDeviceReset();
        }

        protected override void Initialize()
        {
            Window.Title = Settings.Instance.GameName;

            // Create the RenderTarget2D with the same size as the screen
            RenderTarget = new RenderTarget2D(Graphics.GraphicsDevice, Graphics.GraphicsDevice.PresentationParameters.BackBufferWidth, Graphics.GraphicsDevice.PresentationParameters.BackBufferHeight, false, Graphics.GraphicsDevice.PresentationParameters.BackBufferFormat, DepthFormat.Depth24);

            // Apply changes to GraphicsDeviceManager
            try
            {
                Graphics.ApplyChanges();
            }
            catch (Exception ex)
            {
                Debug.WriteLine($"GraphicsDevice initialization failed: {ex.Message}");
                throw;
            }

            base.Initialize();
        }

        public class RenderCommand
        {
            public byte Type { get; set; }
            public string Path { get; set; }
            public string Text { get; set; }
            public Rectangle sRect { get; set; }
            public Rectangle dRect { get; set; }
            public int X { get; set; }
            public int Y { get; set; }
            public Color Color { get; set; }
            public Color Color2 { get; set; }
            public int EntityID { get; set; }
            public int TextureID { get; set; }
        }

        private static void LoadFonts()
        {
            for (int i = 1; i < (int)FontType.Count; i++)
                Text.Fonts[(FontType)i] = LoadFont(Core.Path.Fonts, (FontType)i);
        }

        // Method to center the window using GraphicsAdapter
        private static void CenterWindow()
        {
            // Get the primary display's resolution
            var displayMode = GraphicsAdapter.DefaultAdapter.CurrentDisplayMode;

            int screenWidth = displayMode.Width;
            int screenHeight = displayMode.Height;

            int windowWidth = Graphics.PreferredBackBufferWidth;
            int windowHeight = Graphics.PreferredBackBufferHeight;

            // Calculate centered position
            int posX = (int)Math.Round((screenWidth - windowWidth) / 2d);
            int posY = (int)Math.Round((screenHeight - windowHeight) / 2d);

            // Set the new window position
            General.Client.Window.Position = new Point(posX, posY);
        }

        protected override void LoadContent()
        {
            SpriteBatch = new Microsoft.Xna.Framework.Graphics.SpriteBatch(GraphicsDevice);

            TransparentTexture = new Texture2D(GraphicsDevice, 1, 1);
            TransparentTexture.SetData(new Color[] { Color.White });
            PixelTexture = new Texture2D(GraphicsDevice, 1, 1);
            PixelTexture.SetData(new Color[] { Color.White });

            LoadFonts();
            General.Startup();
            IsLoaded = true;
        }

        public static SpriteFont LoadFont(string path, FontType font)
        {
            return General.Client.Content.Load<SpriteFont>(System.IO.Path.Combine(path, ((int)font).ToString()));
        }

        public static Color ToXnaColor(System.Drawing.Color drawingColor)
        {
            return new Color(drawingColor.R, drawingColor.G, drawingColor.B, drawingColor.A);
        }
        public static System.Drawing.Color ToDrawingColor(Color xnaColor)
        {
            return System.Drawing.Color.FromArgb(xnaColor.A, xnaColor.R, xnaColor.G, xnaColor.B);
        }

        public static void RenderTexture(ref string path, int dX, int dY, int sX, int sY, int dW, int dH, int sW = 1, int sH = 1, float alpha = 1.0f, byte red = 255, byte green = 255, byte blue = 255)
        {
            // Create destination and source rectangles
            var dRect = new Rectangle(dX, dY, dW, dH);
            var sRect = new Rectangle(sX, sY, sW, sH);
            var color = new Color(red, green, blue, (byte)255);
            color = color * alpha;

            path = Core.Path.EnsureFileExtension(path);

            // Retrieve the texture
            var texture = GetTexture(path);
            if (texture is null)
            {
                return;
            }

            SpriteBatch.Draw(texture, dRect, sRect, color);
        }

        public static Texture2D GetTexture(string path)
        {
            if (!TextureCache.ContainsKey(path))
            {
                var texture = LoadTexture(path);
                return texture;
            }

            return TextureCache[path];
        }

        public static Texture2D LoadTexture(string path)
        {
            try
            {
                // Check if the key does not end with ".gfxext" and append if needed
                if (!path.EndsWith(GameState.GfxExt, StringComparison.OrdinalIgnoreCase))
                {
                    path += GameState.GfxExt;
                }

                using (var stream = new FileStream(path, FileMode.Open))
                {
                    var texture = Texture2D.FromStream(Graphics.GraphicsDevice, stream);

                    // Cache graphics information
                    var gfxInfo = new GfxInfo()
                    {
                        Width = texture.Width,
                        Height = texture.Height
                    };
                    GfxInfoCache.TryAdd(path, gfxInfo);

                    TextureCache[path] = texture;

                    return texture;
                }
            }
            catch (Exception ex)
            {
                Console.WriteLine($"Error loading texture from {path}: {ex.Message}");
                return null;
            }
        }

        protected override void Draw(GameTime gameTime)
        {
            Graphics.GraphicsDevice.Clear(Color.Black);

            SpriteBatch.Begin(SpriteSortMode.Deferred, BlendState.AlphaBlend);
            if (GameState.InGame == true)
            {
                Render_Game();
            }
            else
            {
                Render_Menu();
            }
            SpriteBatch.End();

            base.Draw(gameTime);
        }

        protected override void Update(GameTime gameTime)
        {
            // Ignore input if the window is minimized or inactive
            if ((!IsActive || Window.ClientBounds.Width == 0) | Window.ClientBounds.Height == 0)
            {
                ResetInputStates();
                base.Update(gameTime);
                return;
            }

            lock (InputLock)
            {
                UpdateMouseCache();
                UpdateKeyCache();
                ProcessInputs();
            }

            if (IsKeyStateActive(Keys.F12))
            {
                TakeScreenshot();
            }

            SetFps(_gameFps + 1);
            elapsedTime += gameTime.ElapsedGameTime;

            if (elapsedTime.TotalSeconds >= 1d)
            {
                Console.WriteLine("FPS: " + GetFps());
                SetFps(0);
                elapsedTime = TimeSpan.Zero;
            }

            Loop.Game();

            base.Update(gameTime);
        }

        // Reset keyboard and mouse states
        private static void ResetInputStates()
        {
            CurrentKeyboardState = new KeyboardState();
            PreviousKeyboardState = new KeyboardState();
            CurrentMouseState = new MouseState();
            PreviousMouseState = new MouseState();
        }

        private static void UpdateKeyCache()
        {
            // Get the current keyboard state
            var keyboardState = Keyboard.GetState();

            // Update the previous and current states
            PreviousKeyboardState = CurrentKeyboardState;
            CurrentKeyboardState = keyboardState;
        }

        private static void UpdateMouseCache()
        {
            // Get the current mouse state
            var mouseState = Mouse.GetState();

            // Update the previous and current states
            PreviousMouseState = CurrentMouseState;
            CurrentMouseState = mouseState;
        }

        public static int GetMouseScrollDelta()
        {
            lock (ScrollLock)
                // Calculate the scroll delta between the previous and current states
                return CurrentMouseState.ScrollWheelValue - PreviousMouseState.ScrollWheelValue;
        }

        public static bool IsKeyStateActive(Keys key)
        {
            if (CanProcessKey(key) == true)
            {
                // Check if the key is down in the current keyboard state
                return CurrentKeyboardState.IsKeyDown(key);
            }

            return default;
        }

        public static Tuple<int, int> GetMousePosition()
        {
            // Return the current mouse position as a Tuple
            return new Tuple<int, int>(CurrentMouseState.X, CurrentMouseState.Y);
        }

        public static bool IsMouseButtonDown(MouseButton button)
        {
            switch (button)
            {
                case MouseButton.Left:
                    {
                        return CurrentMouseState.LeftButton == ButtonState.Pressed;
                    }
                case MouseButton.Right:
                    {
                        return CurrentMouseState.RightButton == ButtonState.Pressed;
                    }
                case MouseButton.Middle:
                    {
                        return CurrentMouseState.MiddleButton == ButtonState.Pressed;
                    }

                default:
                    {
                        return false;
                    }
            }
        }

        public static bool IsMouseButtonUp(MouseButton button)
        {
            switch (button)
            {
                case MouseButton.Left:
                    {
                        return CurrentMouseState.LeftButton == ButtonState.Released;
                    }
                case MouseButton.Right:
                    {
                        return CurrentMouseState.RightButton == ButtonState.Released;
                    }
                case MouseButton.Middle:
                    {
                        return CurrentMouseState.MiddleButton == ButtonState.Released;
                    }

                default:
                    {
                        return false;
                    }
            }
        }

        public static void ProcessInputs()
        {
            // Get the mouse position from the cache
            var mousePos = GetMousePosition();
            int mouseX = mousePos.Item1;
            int mouseY = mousePos.Item2;

            // Convert adjusted coordinates to game world coordinates
            GameState.CurX = (int)Math.Round(GameState.TileView.Left + Math.Floor((mouseX + GameState.Camera.Left) / GameState.PicX));
            GameState.CurY = (int)Math.Round(GameState.TileView.Top + Math.Floor((mouseY + GameState.Camera.Top) / GameState.PicY));

            // Store raw mouse coordinates for interface interactions
            GameState.CurMouseX = mouseX;
            GameState.CurMouseY = mouseY;

            // Check for action keys
            GameState.VbKeyControl = CurrentKeyboardState.IsKeyDown(Keys.LeftControl);
            GameState.VbKeyShift = CurrentKeyboardState.IsKeyDown(Keys.LeftShift);

            // Handle Escape key to toggle menus
            if (IsKeyStateActive(Keys.Escape))
            {
                if (GameState.InMenu == true)
                    return;

                // Hide options screen
                if (Gui.Windows[Gui.GetWindowIndex("winOptions")].Visible == true)
                {
                    Gui.HideWindow(Gui.GetWindowIndex("winOptions"));
                    Gui.CloseComboMenu();
                    return;
                }

                // hide/show chat window
                if (Gui.Windows[Gui.GetWindowIndex("winChat")].Visible == true)
                {
                    Gui.Windows[Gui.GetWindowIndex("winChat")].Controls[(int)Gui.GetControlIndex("winChat", "txtChat")].Text = "";
                    Gui.HideChat();
                    return;
                }

                if (Gui.Windows[Gui.GetWindowIndex("winEscMenu")].Visible == true)
                {
                    Gui.HideWindow(Gui.GetWindowIndex("winEscMenu"));
                    return;
                }

                if (Gui.Windows[Gui.GetWindowIndex("winShop")].Visible == true)
                {
                    Shop.CloseShop();
                    return;
                }

                if (Gui.Windows[Gui.GetWindowIndex("winBank")].Visible == true)
                {
                    Bank.CloseBank();
                    return;
                }

                if (Gui.Windows[Gui.GetWindowIndex("winTrade")].Visible == true)
                {
                    Trade.SendDeclineTrade();
                    return;
                }

                if (Gui.Windows[Gui.GetWindowIndex("winInventory")].Visible == true)
                {
                    Gui.HideWindow(Gui.GetWindowIndex("winInventory"));
                    return;
                }

                if (Gui.Windows[Gui.GetWindowIndex("winCharacter")].Visible == true)
                {
                    Gui.HideWindow(Gui.GetWindowIndex("winCharacter"));
                    return;
                }

                if (Gui.Windows[Gui.GetWindowIndex("winSkills")].Visible == true)
                {
                    Gui.HideWindow(Gui.GetWindowIndex("winSkills"));
                    return;
                }

                // show them
                if (Gui.Windows[Gui.GetWindowIndex("winChat")].Visible == false)
                {
                    Gui.ShowWindow(Gui.GetWindowIndex("winEscMenu"), true);
                    return;
                }
            }

            if (CurrentKeyboardState.IsKeyDown(Keys.Space))
            {
                GameLogic.CheckMapGetItem();
            }

            if (CurrentKeyboardState.IsKeyDown(Keys.Insert))
            {
                NetworkSend.SendRequestAdmin();
            }

            HandleMouseInputs();
            HandleActiveWindowInput();
            HandleTextInput();

            if (GameState.InGame)
            {
                // Check for movement keys
                UpdateMovementKeys();

                HandleHotbarInput();

                // Exit if escape menu is open
                if (IsWindowVisible("winEscMenu"))
                    return;

                // Check for input cooldown
                if (!IsInputCooldownElapsed())
                    return;

                // Process toggle actions
                HandleWindowToggle(Keys.I, "winInventory", Gui.btnMenu_Inv);
                HandleWindowToggle(Keys.C, "winCharacter", Gui.btnMenu_Char);
                HandleWindowToggle(Keys.K, "winSkills", Gui.btnMenu_Skills);

                // Handle chat input
                if (CurrentKeyboardState.IsKeyDown(Keys.Enter))
                {
                    if (IsWindowVisible("winChatSmall"))
                    {
                        Gui.ShowChat();
                        GameState.inSmallChat = Conversions.ToBoolean(0);
                    }
                    else
                    {
                        GameLogic.HandlePressEnter();
                    }

                    UpdateLastInputTime();
                }
            }
        }

        // Helper methods
        private static void UpdateMovementKeys()
        {
            GameState.DirUp = CurrentKeyboardState.IsKeyDown(Keys.W) | CurrentKeyboardState.IsKeyDown(Keys.Up);
            GameState.DirDown = CurrentKeyboardState.IsKeyDown(Keys.S) | CurrentKeyboardState.IsKeyDown(Keys.Down);
            GameState.DirLeft = CurrentKeyboardState.IsKeyDown(Keys.A) | CurrentKeyboardState.IsKeyDown(Keys.Left);
            GameState.DirRight = CurrentKeyboardState.IsKeyDown(Keys.D) | CurrentKeyboardState.IsKeyDown(Keys.Right);
        }

        private static bool IsWindowVisible(string windowName)
        {
            return Gui.Windows[Gui.GetWindowIndex(windowName)].Visible;
        }

        private static bool IsInputCooldownElapsed()
        {
            return (DateTime.Now - lastInputTime).TotalMilliseconds >= inputCooldown;
        }

        private static void UpdateLastInputTime()
        {
            lastInputTime = DateTime.Now;
        }

        private static void HandleWindowToggle(Keys key, string windowName, Action toggleAction)
        {
            if (CurrentKeyboardState.IsKeyDown(key) && !IsWindowVisible("winChat"))
            {
                toggleAction.Invoke();
                UpdateLastInputTime();
            }
        }

        private static void HandleActiveWindowInput()
        {
            Keys key;

            // Check if there is an active window and that it is visible.
            if (Gui.ActiveWindow > 0L && Gui.Windows[Gui.ActiveWindow].Visible)
            {
                // Check if an active control exists.
                if (Gui.Windows[Gui.ActiveWindow].ActiveControl > 0)
                {
                    // Get the active control.
                    var activeControl = Gui.Windows[Gui.ActiveWindow].Controls[Gui.Windows[Gui.ActiveWindow].ActiveControl];

                    // Check if the Enter key is active and can be processed.
                    if (IsKeyStateActive(Keys.Enter))
                    {
                        // Handle Enter: Call the control's callback or activate a new control.
                        if (activeControl.CallBack[(int)EntState.Enter] is not null)
                        {
                            activeControl.CallBack[(int)EntState.Enter].Invoke();
                        }
                        // If no callback, activate a new control.
                        else if (Gui.ActivateControl() == 0)
                        {
                            Gui.ActivateControl(0, false);
                        }
                    }

                    // Check if the Tab key is active and can be processed
                    if (IsKeyStateActive(Keys.Tab))
                    {
                        // Handle Tab: Switch to the next control.
                        if (Gui.ActivateControl() == 0)
                        {
                            Gui.ActivateControl(0, false);
                        }
                    }
                }
            }
        }

        // Handles the hotbar key presses using KeyboardState
        private static void HandleHotbarInput()
        {
            if (GameState.inSmallChat)
            {
                // Iterate through hotbar slots and check for corresponding keys
                for (int i = 0; i < Constant.MAX_HOTBAR; i++)
                {
                    // Check if the corresponding hotbar key is pressed
                    if (CurrentKeyboardState.IsKeyDown((Keys)((int)Keys.D0 + i)))
                    {
                        NetworkSend.SendUseHotbarSlot(i);
                        return; // Exit once the matching slot is used
                    }
                }
            }
        }

        private static void HandleTextInput()
        {
            // Iterate over all pressed keys
            foreach (Keys key in CurrentKeyboardState.GetPressedKeys())
            {
                if (IsKeyStateActive(key))
                {
                    // Handle Backspace key separately
                    if (key == Keys.Back)
                    {
                        var activeControl = Gui.GetActiveControl();

                        if (activeControl is not null && activeControl.Visible && activeControl.Text.Length > 0)
                        {
                            // Modify the text and update it back in the window
                            activeControl.Text = activeControl.Text.Substring(0, activeControl.Text.Length - 1);
                            Gui.UpdateActiveControl(activeControl);
                        }
                        continue; // Move to the next key
                    }

                    // Convert key to a character, considering Shift key
                    char? character = ConvertKeyToChar(key, CurrentKeyboardState.IsKeyDown(Keys.LeftShift));

                    // If the character is valid, update the active control's text
                    if (character.HasValue)
                    {
                        var activeControl = Gui.GetActiveControl();

                        if (activeControl is not null && activeControl.Visible && activeControl.Enabled && activeControl.Text.Length < activeControl.Length)
                        {
                            // Append character to the control's text
                            activeControl.Text += Conversions.ToString(character.Value);
                            Gui.UpdateActiveControl(activeControl);
                            continue; // Move to the next key
                        }
                    }

                    KeyStates.Remove(key);
                    KeyRepeatTimers.Remove(key);
                }
            }
        }

        // Check if the key can be processed (with interval-based repeat logic)
        private static bool CanProcessKey(Keys key)
        {
            var now = DateTime.Now;
            if (CurrentKeyboardState.IsKeyDown(key))
            {
                if (!KeyRepeatTimers.ContainsKey(key) || (now - KeyRepeatTimers[key]).TotalMilliseconds >= KeyRepeatInterval)
                {
                    // If the key is released, remove it from KeyStates and reset the timer
                    KeyStates.Remove(key);
                    KeyRepeatTimers.Remove(key);
                    KeyRepeatTimers[key] = now; // Update the timer for the key
                    return true;
                }
            }
            return false;
        }

        // Convert a key to a character (if possible)
        private static char ConvertKeyToChar(Keys key, bool shiftPressed)
        {
            // Handle alphabetic keys
            if (key >= Keys.A && key <= Keys.Z)
            {
                char baseChar = Strings.ChrW(Strings.AscW('A') + ((int)key - (int)Keys.A));
                return shiftPressed ? baseChar : char.ToLower(baseChar);
            }

            // Handle numeric keys (0-9)
            if (key >= Keys.D0 && key <= Keys.D9)
            {
                char digit = Strings.ChrW(Strings.AscW('0') + ((int)key - (int)Keys.D0));
                return shiftPressed ? General.GetShiftedDigit(digit) : digit;
            }

            // Handle space key
            if (key == Keys.Space)
                return ' ';

            // Handle the "/" character (typically mapped to OemQuestion)
            if (key == Keys.OemQuestion)
            {
                return shiftPressed ? '?' : '/';
            }

            // Ignore unsupported keys (e.g., function keys, control keys)
            return default;
        }

        private static void HandleMouseInputs()
        {
            HandleMouseClick();
            HandleScrollWheel();
        }

        private static void HandleScrollWheel()
        {
            // Handle scroll wheel (assuming delta calculation happens elsewhere)
            int scrollValue = GetMouseScrollDelta();
            if (scrollValue > 0)
            {
                GameLogic.ScrollChatBox(0); // Scroll up

                if (scrollValue != 0)
                {
                    Gui.HandleInterfaceEvents(EntState.MouseScroll);
                }
            }
        }

        private static void HandleMouseClick()
        {
            int currentTime = Environment.TickCount;

            // Handle MouseMove event when the mouse moves
            if (CurrentMouseState.X != PreviousMouseState.X || CurrentMouseState.Y != PreviousMouseState.Y)
            {
                Gui.HandleInterfaceEvents(EntState.MouseMove);
            }

            // Check for MouseDown event (button pressed)
            if (IsMouseButtonDown(MouseButton.Left))
            {
                if ((DateTime.Now - lastMouseClickTime).TotalMilliseconds >= mouseClickCooldown)
                {
                    Gui.HandleInterfaceEvents(EntState.MouseDown);
                    lastMouseClickTime = DateTime.Now; // Update last mouse click time
                    GameState.LastLeftClickTime = currentTime; // Track time for double-click detection
                    GameState.ClickCount++;
                }

                if (GameState.ClickCount >= 2)
                {
                    Gui.HandleInterfaceEvents(EntState.DblClick);
                }
            }

            // Double-click detection for left button
            if ((DateTime.Now - lastMouseClickTime).TotalMilliseconds >= GameState.DoubleClickTImer)
            {
                GameState.ClickCount = 0;
                GameState.Info = false;
            }

            // Check for MouseUp event (button released)
            if (IsMouseButtonUp(MouseButton.Left))
            {
                Gui.HandleInterfaceEvents(EntState.MouseUp);
            }

            // In-game interactions for left click
            if (GameState.InGame == true)
            {
                if (IsMouseButtonDown(MouseButton.Left))
                {
<<<<<<< HEAD
=======
                    if (GameState.MyEditorType == (int)EditorType.Map)
                    {
                        frmEditor_Map.MapEditorMouseDown(GameState.CurX, GameState.CurY, false);
                    }
>>>>>>> d62481ea
                    if (Conversions.ToBoolean(Pet.PetAlive(GameState.MyIndex) && GameLogic.IsInBounds()))
                    {
                        Pet.PetMove(GameState.CurX, GameState.CurY);
                    }
                    Player.CheckAttack(true);
                    NetworkSend.PlayerSearch(GameState.CurX, GameState.CurY, 0);
                }

                // Right-click interactions
                if (IsMouseButtonDown(MouseButton.Right))
                {
                    int slotNum = (int)GameLogic.IsHotbar(Gui.Windows[Gui.GetWindowIndex("winHotbar")].Left, Gui.Windows[Gui.GetWindowIndex("winHotbar")].Top);

                    if (slotNum >= 0L)
                    {
                        NetworkSend.SendDeleteHotbar(slotNum);
                    }
<<<<<<< HEAD
                    
=======

                    if (GameState.MyEditorType == (int)EditorType.Map)
                    {
                        if ((DateTime.Now - lastMouseClickTime).TotalMilliseconds >= GameClient.MouseRepeatInterval)
                        {
                            frmEditor_Map.MapEditorMouseDown(GameState.CurX, GameState.CurY, false);
                        }
                    }

>>>>>>> d62481ea
                    if (GameState.VbKeyShift == true)
                    {
                        // Admin warp if Shift is held and the player has moderator access
                        if (GetPlayerAccess(GameState.MyIndex) >= (int)AccessType.Moderator)
                        {
                            NetworkSend.AdminWarp(GameState.CurX, GameState.CurY);
                        }
                    }
                    else
                    {
                        // Handle right-click menu
                        HandleRightClickMenu();
                    }
                }
            }
        }

        private static void HandleRightClickMenu()
        {
            // Loop through all players and display the right-click menu for the matching one
            for (int i = 0; i < Constant.MAX_PLAYERS; i++)
            {
                if (IsPlaying(i) && GetPlayerMap(i) == GetPlayerMap(GameState.MyIndex))
                {
                    if (GetPlayerX(i) == GameState.CurX && GetPlayerY(i) == GameState.CurY)
                    {
                        // Use current mouse state for the X and Y positions
                        GameLogic.ShowPlayerMenu(i, CurrentMouseState.X, CurrentMouseState.Y);
                    }
                }
            }

            // Perform player search at the current cursor position
            NetworkSend.PlayerSearch(GameState.CurX, GameState.CurY, 1);
        }

        private static void OnWindowClose(object sender, EventArgs e)
        {
            General.DestroyGame();
        }

        private static void OnDeviceReset()
        {
            Console.WriteLine("Device Reset");
        }

        public static void TakeScreenshot()
        {
            // Set the render target to our RenderTarget2D
            Graphics.GraphicsDevice.SetRenderTarget(RenderTarget);

            // Clear the render target with a transparent background
            Graphics.GraphicsDevice.Clear(Color.Transparent);

            // Draw everything to the render target
            General.Client.Draw(new GameTime()); // Assuming Draw handles your game rendering

            // Reset the render target to the back buffer (main display)
            Graphics.GraphicsDevice.SetRenderTarget(null);

            // Save the contents of the RenderTarget2D to a PNG file
            string timestamp = DateTime.Now.ToString("yyyyMMdd_HHmmss");
            using (var stream = new FileStream($"screenshot_{timestamp}.png", FileMode.Create))
            {
                RenderTarget.SaveAsPng(stream, RenderTarget.Width, RenderTarget.Height);
            }
        }

        // Draw a filled rectangle with an optional outline
        public static void DrawRectangle(Vector2 position, Vector2 size, Color fillColor, Color outlineColor, float outlineThickness)
        {
            // Create a 1x1 white texture for drawing
            var whiteTexture = new Texture2D(SpriteBatch.GraphicsDevice, 1, 1);

            whiteTexture.SetData(new Color[] { Color.White });

            // Draw the filled rectangle
            SpriteBatch.Draw(whiteTexture, new Rectangle(position.ToPoint(), size.ToPoint()), fillColor);

            // Draw the outline if thickness > 0
            if (outlineThickness > 0f)
            {
                // Create the four sides of the outline
                var left = new Rectangle(position.ToPoint(), new Point((int)Math.Round(outlineThickness), (int)Math.Round(size.Y)));
                var top = new Rectangle(position.ToPoint(), new Point((int)Math.Round(size.X), (int)Math.Round(outlineThickness)));
                var right = new Rectangle(new Point((int)Math.Round(position.X + size.X - outlineThickness), (int)Math.Round(position.Y)), new Point((int)Math.Round(outlineThickness), (int)Math.Round(size.Y)));
                var bottom = new Rectangle(new Point((int)Math.Round(position.X), (int)Math.Round(position.Y + size.Y - outlineThickness)), new Point((int)Math.Round(size.X), (int)Math.Round(outlineThickness)));

                // Draw the outline rectangles
                SpriteBatch.Draw(whiteTexture, left, outlineColor);
                SpriteBatch.Draw(whiteTexture, top, outlineColor);
                SpriteBatch.Draw(whiteTexture, right, outlineColor);
                SpriteBatch.Draw(whiteTexture, bottom, outlineColor);
            }

            // Dispose the texture to free memory
            whiteTexture.Dispose();
        }

    /// <summary>
    /// Draws a rectangle with a fill color and an outline.
    /// </summary>
    /// <param name="rect">The Rectangle to be drawn.</param>
    /// <param name="fillColor">The color to fill the rectangle.</param>
    /// <param name="outlineColor">The color of the outline.</param>
    /// <param name="outlineThickness">The thickness of the outline.</param>
        public static void DrawRectangleWithOutline(Rectangle rect, Color fillColor, Color outlineColor, float outlineThickness)
        {

            // Create a 1x1 white texture
            var whiteTexture = new Texture2D(SpriteBatch.GraphicsDevice, 1, 1);
            whiteTexture.SetData(new Color[] { Color.White });

            // Draw the filled rectangle
            SpriteBatch.Draw(whiteTexture, rect, fillColor);

            // Draw the outline if thickness > 0
            if (outlineThickness > 0f)
            {
                // Define outline rectangles (left, top, right, bottom)
                var left = new Rectangle(rect.Left, rect.Top, (int)Math.Round(outlineThickness), rect.Height);
                var top = new Rectangle(rect.Left, rect.Top, rect.Width, (int)Math.Round(outlineThickness));
                var right = new Rectangle(rect.Right - (int)Math.Round(outlineThickness), rect.Top, (int)Math.Round(outlineThickness), rect.Height);
                var bottom = new Rectangle(rect.Left, rect.Bottom - (int)Math.Round(outlineThickness), rect.Width, (int)Math.Round(outlineThickness));

                // Draw the outline rectangles
                SpriteBatch.Draw(whiteTexture, left, outlineColor);
                SpriteBatch.Draw(whiteTexture, top, outlineColor);
                SpriteBatch.Draw(whiteTexture, right, outlineColor);
                SpriteBatch.Draw(whiteTexture, bottom, outlineColor);
            }

            // Dispose the texture after use
            whiteTexture.Dispose();
        }

        private static void DrawOutlineRectangle(int x, int y, int width, int height, Color color, float thickness)
        {
            var whiteTexture = new Texture2D(SpriteBatch.GraphicsDevice, 1, 1);

            // Define four rectangles for the outline
            var left = new Rectangle(x, y, (int)Math.Round(thickness), height);
            var top = new Rectangle(x, y, width, (int)Math.Round(thickness));
            var right = new Rectangle((int)Math.Round(x + width - thickness), y, (int)Math.Round(thickness), height);
            var bottom = new Rectangle(x, (int)Math.Round(y + height - thickness), width, (int)Math.Round(thickness));

            // Draw the outline
            SpriteBatch.Draw(whiteTexture, left, color);
            SpriteBatch.Draw(whiteTexture, top, color);
            SpriteBatch.Draw(whiteTexture, right, color);
            SpriteBatch.Draw(whiteTexture, bottom, color);
        }

        public static Color QbColorToXnaColor(int qbColor)
        {
            switch (qbColor)
            {
                case (int)ColorType.Black:
                    {
                        return Color.Black;
                    }
                case (int)ColorType.Blue:
                    {
                        return Color.Blue;
                    }
                case (int)ColorType.Green:
                    {
                        return Color.Green;
                    }
                case (int)ColorType.Cyan:
                    {
                        return Color.Cyan;
                    }
                case (int)ColorType.Red:
                    {
                        return Color.Red;
                    }
                case (int)ColorType.Magenta:
                    {
                        return Color.Magenta;
                    }
                case (int)ColorType.Brown:
                    {
                        return Color.Brown;
                    }
                case (int)ColorType.Gray:
                    {
                        return Color.LightGray;
                    }
                case (int)ColorType.DarkGray:
                    {
                        return Color.Gray;
                    }
                case (int)ColorType.BrightBlue:
                    {
                        return Color.LightBlue;
                    }
                case (int)ColorType.BrightGreen:
                    {
                        return Color.LightGreen;
                    }
                case (int)ColorType.BrightCyan:
                    {
                        return Color.LightCyan;
                    }
                case (int)ColorType.BrightRed:
                    {
                        return Color.LightCoral;
                    }
                case (int)ColorType.Pink:
                    {
                        return Color.Orchid;
                    }
                case (int)ColorType.Yellow:
                    {
                        return Color.Yellow;
                    }
                case (int)ColorType.White:
                    {
                        return Color.White;
                    }

                default:
                    {
                        throw new ArgumentOutOfRangeException(nameof(qbColor), "Invalid QbColor value.");
                    }
            }
        }

        internal static void DrawEmote(int x2, int y2, int sprite)
        {
            Rectangle rec;
            int x;
            int y;
            int anim;

            if (sprite < 1 | sprite > GameState.NumEmotes)
                return;
            if (Conversions.ToInteger(GameState.ShowAnimLayers) == 1)
            {
                anim = 1;
            }
            else
            {
                anim = 0;
            }

            rec.Y = 0;
            rec.Height = GameState.PicX;
            rec.X = (int)Math.Round(anim * (GetGfxInfo(System.IO.Path.Combine(Core.Path.Emotes, sprite.ToString())).Width / 2d));
            rec.Width = (int)Math.Round(GetGfxInfo(System.IO.Path.Combine(Core.Path.Emotes, sprite.ToString())).Width / 2d);

            x = GameLogic.ConvertMapX(x2);
            y = GameLogic.ConvertMapY(y2) - (GameState.PicY + 16);

            string argpath = System.IO.Path.Combine(Core.Path.Emotes, sprite.ToString());
            RenderTexture(ref argpath, x, y, rec.X, rec.Y, rec.Width, rec.Height);
        }

        public static void DrawDirections(int x, int y)
        {
            Rectangle rec;
            int i;

            // render grid
            rec.Y = 24;
            rec.X = 0;
            rec.Width = 32;
            rec.Height = 32;

            string argpath = System.IO.Path.Combine(Core.Path.Misc, "Direction");
            RenderTexture(ref argpath, GameLogic.ConvertMapX(x * GameState.PicX), GameLogic.ConvertMapY(y * GameState.PicY), rec.X, rec.Y, rec.Width, rec.Height, rec.Width, rec.Height);

            // render dir blobs
            for (i = 0; i < 4; i++)
            {
                rec.X = i * 8;
                rec.Width = 8;

                // find out whether render blocked or not
                bool localIsDirBlocked() { byte argdir = (byte)i; var ret = GameLogic.IsDirBlocked(ref Core.Type.MyMap.Tile[x, y].DirBlock, ref argdir); return ret; }

                if (!localIsDirBlocked())
                {
                    rec.Y = 8;
                }
                else
                {
                    rec.Y = 16;
                }
                rec.Height = 8;

                string argpath1 = System.IO.Path.Combine(Core.Path.Misc, "Direction");
                RenderTexture(ref argpath1, GameLogic.ConvertMapX(x * GameState.PicX) + GameState.DirArrowX[i], GameLogic.ConvertMapY(y * GameState.PicY) + GameState.DirArrowY[i], rec.X, rec.Y, rec.Width, rec.Height, rec.Width, rec.Height);
            }
        }

        internal static void DrawPaperdoll(int x2, int y2, int sprite, int anim, int spritetop)
        {
            Rectangle rec;
            int x;
            int y;
            int width;
            int height;

            if (sprite < 1 | sprite > GameState.NumPaperdolls)
                return;

            rec.Y = (int)Math.Round(spritetop * GetGfxInfo(System.IO.Path.Combine(Core.Path.Paperdolls, sprite.ToString())).Height / 4d);
            rec.Height = (int)Math.Round(GetGfxInfo(System.IO.Path.Combine(Core.Path.Paperdolls, sprite.ToString())).Height / 4d);
            rec.X = (int)Math.Round(anim * GetGfxInfo(System.IO.Path.Combine(Core.Path.Paperdolls, sprite.ToString())).Width / 4d);
            rec.Width = (int)Math.Round(GetGfxInfo(System.IO.Path.Combine(Core.Path.Paperdolls, sprite.ToString())).Width / 4d);

            x = GameLogic.ConvertMapX(x2);
            y = GameLogic.ConvertMapY(y2);
            width = rec.Right - rec.Left;
            height = rec.Bottom - rec.Top;

            string argpath = System.IO.Path.Combine(Core.Path.Paperdolls, sprite.ToString());
            RenderTexture(ref argpath, x, y, rec.X, rec.Y, rec.Width, rec.Height);
        }

        internal static void DrawNPC(double MapNPCNum)
        {
            byte anim;
            int x;
            int y;
            int sprite;
            var spriteLeft = default(int);
            Rectangle rect;
            int attackSpeed = 1000;

            // Check if NPC exists
            if (Core.Type.MyMapNPC[(int)MapNPCNum].Num < 0 || Core.Type.MyMapNPC[(int)MapNPCNum].Num > Core.Constant.MAX_NPCS)
                return;

            // Ensure NPC is within the tile view range
            if (Core.Type.MyMapNPC[(int)MapNPCNum].X < GameState.TileView.Left | Core.Type.MyMapNPC[(int)MapNPCNum].X > GameState.TileView.Right)
                return;

            if (Core.Type.MyMapNPC[(int)MapNPCNum].Y < GameState.TileView.Top | Core.Type.MyMapNPC[(int)MapNPCNum].Y > GameState.TileView.Bottom)
                return;

            // Stream NPC if not yet loaded
            Database.StreamNPC((int)Core.Type.MyMapNPC[(int)MapNPCNum].Num);

            // Get the sprite of the NPC
            sprite = Core.Type.NPC[(int)Core.Type.MyMapNPC[(int)MapNPCNum].Num].Sprite;

            // Validate sprite
            if (sprite < 1 | sprite > GameState.NumCharacters)
                return;

            // Reset animation frame
            anim = 0;

            // Check for attacking animation
            if (Core.Type.MyMapNPC[(int)MapNPCNum].AttackTimer + attackSpeed / 2d > General.GetTickCount() && Core.Type.MyMapNPC[(int)MapNPCNum].Attacking == 1)
            {
                anim = 3;
            }
            else
            {
                // Walking animation based on direction
                switch (Core.Type.MyMapNPC[(int)MapNPCNum].Dir)
                {
                    case (int)DirectionType.Up:
                        {
                            if (Core.Type.MyMapNPC[(int)MapNPCNum].YOffset > 8)
                                anim = (byte)Core.Type.MyMapNPC[(int)MapNPCNum].Steps;
                            break;
                        }
                    case (int)DirectionType.Down:
                        {
                            if (Core.Type.MyMapNPC[(int)MapNPCNum].YOffset < -8)
                                anim = (byte)Core.Type.MyMapNPC[(int)MapNPCNum].Steps;
                            break;
                        }
                    case (int)DirectionType.Left:
                        {
                            if (Core.Type.MyMapNPC[(int)MapNPCNum].XOffset > 8)
                                anim = (byte)Core.Type.MyMapNPC[(int)MapNPCNum].Steps;
                            break;
                        }
                    case (int)DirectionType.Right:
                        {
                            if (Core.Type.MyMapNPC[(int)MapNPCNum].XOffset < -8)
                                anim = (byte)Core.Type.MyMapNPC[(int)MapNPCNum].Steps;
                            break;
                        }
                }
            }

            // Reset attacking state if attack timer has passed
            {
                ref var withBlock = ref Core.Type.MyMapNPC[(int)MapNPCNum];
                if (withBlock.AttackTimer + attackSpeed < General.GetTickCount())
                {
                    withBlock.Attacking = 0;
                    withBlock.AttackTimer = 0;
                }
            }

            // Set sprite sheet position based on direction
            switch (Core.Type.MyMapNPC[(int)MapNPCNum].Dir)
            {
                case (int)DirectionType.Up:
                    {
                        spriteLeft = 3;
                        break;
                    }
                case (int)DirectionType.Right:
                    {
                        spriteLeft = 2;
                        break;
                    }
                case (int)DirectionType.Down:
                    {
                        spriteLeft = 0;
                        break;
                    }
                case (int)DirectionType.Left:
                    {
                        spriteLeft = 1;
                        break;
                    }
            }

            // Create the rectangle for rendering the sprite
            rect = new Rectangle((int)Math.Round(anim * (GetGfxInfo(System.IO.Path.Combine(Core.Path.Characters, sprite.ToString())).Width / 4d)), (int)Math.Round(spriteLeft * (GetGfxInfo(System.IO.Path.Combine(Core.Path.Characters, sprite.ToString())).Height / 4d)), (int)Math.Round(GetGfxInfo(System.IO.Path.Combine(Core.Path.Characters, sprite.ToString())).Width / 4d), (int)Math.Round(GetGfxInfo(System.IO.Path.Combine(Core.Path.Characters, sprite.ToString())).Height / 4d));

            // Calculate X and Y coordinates for rendering
            x = (int)Math.Round(Core.Type.MyMapNPC[(int)MapNPCNum].X * GameState.PicX + Core.Type.MyMapNPC[(int)MapNPCNum].XOffset - (GetGfxInfo(System.IO.Path.Combine(Core.Path.Characters, sprite.ToString())).Width / 4d - 32d) / 2d);

            if (GetGfxInfo(System.IO.Path.Combine(Core.Path.Characters, sprite.ToString())).Height / 4d > 32d)
            {
                // Larger sprites need an offset for height adjustment
                y = (int)Math.Round(Core.Type.MyMapNPC[(int)MapNPCNum].Y * GameState.PicY + Core.Type.MyMapNPC[(int)MapNPCNum].YOffset - (GetGfxInfo(System.IO.Path.Combine(Core.Path.Characters, sprite.ToString())).Height / 4d - 32d));
            }
            else
            {
                // Normal sprite height
                y = Core.Type.MyMapNPC[(int)MapNPCNum].Y * GameState.PicY + Core.Type.MyMapNPC[(int)MapNPCNum].YOffset;
            }

            // Draw shadow and NPC sprite
            // DrawShadow(x, y + 16)
            DrawCharacterSprite(sprite, x, y, rect);
        }

        internal static void DrawMapItem(int itemNum)
        {
            Rectangle srcrec;
            Rectangle destrec;
            int picNum;
            int x;
            int y;

            if (Core.Type.MyMapItem[itemNum].Num < 0 | Core.Type.MyMapItem[itemNum].Num > Core.Constant.MAX_ITEMS)
                return;

            Item.StreamItem((int)Core.Type.MyMapItem[itemNum].Num);

            picNum = Core.Type.Item[(int)Core.Type.MyMapItem[itemNum].Num].Icon;

            if (picNum < 1 | picNum > GameState.NumItems)
                return;

            {
                ref var withBlock = ref Core.Type.MyMapItem[itemNum];
                if (withBlock.X < GameState.TileView.Left | withBlock.X > GameState.TileView.Right)
                    return;

                if (withBlock.Y < GameState.TileView.Top | withBlock.Y > GameState.TileView.Bottom)
                    return;
            }

            srcrec = new Rectangle(0, 0, GameState.PicX, GameState.PicY);
            destrec = new Rectangle(GameLogic.ConvertMapX(Core.Type.MyMapItem[itemNum].X * GameState.PicX), GameLogic.ConvertMapY(Core.Type.MyMapItem[itemNum].Y * GameState.PicY), GameState.PicX, GameState.PicY);

            x = GameLogic.ConvertMapX(Core.Type.MyMapItem[itemNum].X * GameState.PicX);
            y = GameLogic.ConvertMapY(Core.Type.MyMapItem[itemNum].Y * GameState.PicY);

            string argpath = System.IO.Path.Combine(Core.Path.Items, picNum.ToString());
            RenderTexture(ref argpath, x, y, srcrec.X, srcrec.Y, srcrec.Width, srcrec.Height, srcrec.Width, srcrec.Height);
        }

        internal static void DrawCharacterSprite(int sprite, int x2, int y2, Rectangle sRECT)
        {
            int x;
            int y;

            if (sprite < 1 | sprite > GameState.NumCharacters)
                return;

            x = GameLogic.ConvertMapX(x2);
            y = GameLogic.ConvertMapY(y2);

            string argpath = System.IO.Path.Combine(Core.Path.Characters, sprite.ToString());
            RenderTexture(ref argpath, x, y, sRECT.X, sRECT.Y, sRECT.Width, sRECT.Height, sRECT.Width, sRECT.Height);
        }

        internal static void DrawBlood(int index)
        {
            Rectangle srcrec;
            Rectangle destrec;
            int x;
            int y;

            {
                ref var withBlock = ref Core.Type.Blood[index];
                if (withBlock.X < GameState.TileView.Left | withBlock.X > GameState.TileView.Right)
                    return;
                if (withBlock.Y < GameState.TileView.Top | withBlock.Y > GameState.TileView.Bottom)
                    return;

                // check if we should be seeing it
                if (withBlock.Timer + 20000 < General.GetTickCount())
                    return;

                x = GameLogic.ConvertMapX(Core.Type.Blood[index].X * GameState.PicX);
                y = GameLogic.ConvertMapY(Core.Type.Blood[index].Y * GameState.PicY);

                srcrec = new Rectangle((withBlock.Sprite - 1) * GameState.PicX, 0, GameState.PicX, GameState.PicY);
                destrec = new Rectangle(GameLogic.ConvertMapX(withBlock.X * GameState.PicX), GameLogic.ConvertMapY(withBlock.Y * GameState.PicY), GameState.PicX, GameState.PicY);

                string argpath = System.IO.Path.Combine(Core.Path.Misc, "Blood");
                RenderTexture(ref argpath, x, y, srcrec.X, srcrec.Y, srcrec.Width, srcrec.Height);

            }
        }

        public static void DrawBars()
        {
            long Left;
            long Top;
            long Width;
            long Height;
            long tmpX;
            long tmpY;
            var barWidth = default(long);
            long i;
            long NPCNum;

            // dynamic bar calculations
            Width = GetGfxInfo(System.IO.Path.Combine(Core.Path.Misc, "Bars")).Width;
            Height = (long)Math.Round(GetGfxInfo(System.IO.Path.Combine(Core.Path.Misc, "Bars")).Height / 4d);

            // render NPC health bars
            for (i = 0L; i < Constant.MAX_MAP_NPCS; i++)
            {
                NPCNum = (long)Core.Type.MyMapNPC[(int)i].Num;
                // exists?
                if (NPCNum >= 0L && NPCNum <= Core.Constant.MAX_NPCS)
                {
                    // alive?
                    if (Core.Type.MyMapNPC[(int)i].Vital[(int)VitalType.HP] > 0 & Core.Type.MyMapNPC[(int)i].Vital[(int)VitalType.HP] < Core.Type.NPC[(int)NPCNum].HP)
                    {
                        // lock to NPC
                        tmpX = (long)Math.Round(Core.Type.MyMapNPC[(int)i].X * GameState.PicX + Core.Type.MyMapNPC[(int)i].XOffset + 16 - Width / 2d);
                        tmpY = Core.Type.MyMapNPC[(int)i].Y * GameState.PicY + Core.Type.MyMapNPC[(int)i].YOffset + 35;

                        // calculate the width to fill
                        if (Width > 0L)
                            GameState.BarWidth_NPCHP_Max[(int)i] = (long)Math.Round(Core.Type.MyMapNPC[(int)i].Vital[(int)VitalType.HP] / (double)Width / (Core.Type.NPC[(int)NPCNum].HP / (double)Width) * Width);

                        // draw bar background
                        Top = Height * 3L; // HP bar background
                        Left = 0L;
                        string argpath = System.IO.Path.Combine(Core.Path.Misc, "Bars");
                        RenderTexture(ref argpath, GameLogic.ConvertMapX((int)tmpX), GameLogic.ConvertMapY((int)tmpY), (int)Left, (int)Top, (int)Width, (int)Height, (int)Width, (int)Height);

                        // draw the bar proper
                        Top = 0L; // HP bar
                        Left = 0L;
                        string argpath1 = System.IO.Path.Combine(Core.Path.Misc, "Bars");
                        RenderTexture(ref argpath1, GameLogic.ConvertMapX((int)tmpX), GameLogic.ConvertMapY((int)tmpY), (int)Left, (int)Top, (int)GameState.BarWidth_NPCHP[(int)i], (int)Height, (int)GameState.BarWidth_NPCHP[(int)i], (int)Height);
                    }
                }
            }

            for (i = 0L; i < Constant.MAX_PLAYERS; i++)
            {
                if (GetPlayerMap((int)i) == GetPlayerMap((int)i))
                {
                    if (GetPlayerVital((int)i, VitalType.HP) > 0 & GetPlayerVital((int)i, VitalType.HP) < GetPlayerMaxVital((int)i, VitalType.HP))
                    {
                        // lock to Player
                        tmpX = (long)Math.Round(GetPlayerX((int)i) * GameState.PicX + Core.Type.Player[(int)i].XOffset + 16 - Width / 2d);
                        tmpY = GetPlayerY((int)i) * GameState.PicY + Core.Type.Player[(int)i].YOffset + 35;

                        // calculate the width to fill
                        if (Width > 0L)
                            GameState.BarWidth_PlayerHP_Max[(int)i] = (long)Math.Round(GetPlayerVital((int)i, VitalType.HP) / (double)Width / (GetPlayerMaxVital((int)i, VitalType.HP) / (double)Width) * Width);

                        // draw bar background
                        Top = Height * 3L; // HP bar background
                        Left = 0L;
                        string argpath2 = System.IO.Path.Combine(Core.Path.Misc, "Bars");
                        RenderTexture(ref argpath2, GameLogic.ConvertMapX((int)tmpX), GameLogic.ConvertMapY((int)tmpY), (int)Left, (int)Top, (int)Width, (int)Height, (int)Width, (int)Height);

                        // draw the bar proper
                        Top = 0L; // HP bar
                        Left = 0L;
                        string argpath3 = System.IO.Path.Combine(Core.Path.Misc, "Bars");
                        RenderTexture(ref argpath3, GameLogic.ConvertMapX((int)tmpX), GameLogic.ConvertMapY((int)tmpY), (int)Left, (int)Top, (int)GameState.BarWidth_PlayerHP[(int)i], (int)Height, (int)GameState.BarWidth_PlayerHP[(int)i], (int)Height);
                    }

                    if (GetPlayerVital((int)i, VitalType.SP) > 0 & GetPlayerVital((int)i, VitalType.SP) < GetPlayerMaxVital((int)i, VitalType.SP))
                    {
                        // lock to Player
                        tmpX = (long)Math.Round(GetPlayerX((int)i) * GameState.PicX + Core.Type.Player[(int)i].XOffset + 16 - Width / 2d);
                        tmpY = GetPlayerY((int)i) * GameState.PicY + Core.Type.Player[(int)i].YOffset + 35 + Height;

                        // calculate the width to fill
                        if (Width > 0L)
                            GameState.BarWidth_PlayerSP_Max[(int)i] = (long)Math.Round(GetPlayerVital((int)i, VitalType.SP) / (double)Width / (GetPlayerMaxVital((int)i, VitalType.SP) / (double)Width) * Width);

                        // draw bar background
                        Top = Height * 3L; // SP bar background
                        Left = 0L;
                        string argpath4 = System.IO.Path.Combine(Core.Path.Misc, "Bars");
                        RenderTexture(ref argpath4, GameLogic.ConvertMapX((int)tmpX), GameLogic.ConvertMapY((int)tmpY), (int)Left, (int)Top, (int)Width, (int)Height, (int)Width, (int)Height);

                        // draw the bar proper
                        Top = Height * 0L; // SP bar
                        Left = 0L;
                        string argpath5 = System.IO.Path.Combine(Core.Path.Misc, "Bars");
                        RenderTexture(ref argpath5, GameLogic.ConvertMapX((int)tmpX), GameLogic.ConvertMapY((int)tmpY), (int)Left, (int)Top, (int)GameState.BarWidth_PlayerSP[(int)i], (int)Height, (int)GameState.BarWidth_PlayerSP[(int)i], (int)Height);
                    }

                    if (GameState.SkillBuffer >= 0)
                    {
                        if ((int)Core.Type.Player[(int)i].Skill[GameState.SkillBuffer].Num >= 0)
                        {
                            if (Core.Type.Skill[(int)Core.Type.Player[(int)i].Skill[GameState.SkillBuffer].Num].CastTime > 0)
                            {
                                // lock to player
                                tmpX = (long)Math.Round(GetPlayerX((int)i) * GameState.PicX + Core.Type.Player[(int)i].XOffset + 16 - Width / 2d);
                                tmpY = GetPlayerY((int)i) * GameState.PicY + Core.Type.Player[(int)i].YOffset + 35 + Height;

                                // calculate the width to fill
                                if (Width > 0L)
                                    barWidth = (long)Math.Round((General.GetTickCount() - GameState.SkillBufferTimer) / (double)(Core.Type.Skill[(int)Core.Type.Player[(int)i].Skill[GameState.SkillBuffer].Num].CastTime * 1000) * Width);

                                // draw bar background
                                Top = Height * 3L; // cooldown bar background
                                Left = 0L;
                                string argpath6 = System.IO.Path.Combine(Core.Path.Misc, "Bars");
                                RenderTexture(ref argpath6, GameLogic.ConvertMapX((int)tmpX), GameLogic.ConvertMapY((int)tmpY), (int)Left, (int)Top, (int)Width, (int)Height, (int)Width, (int)Height);

                                // draw the bar proper
                                Top = Height * 2L; // cooldown bar
                                Left = 0L;
                                string argpath7 = System.IO.Path.Combine(Core.Path.Misc, "Bars");
                                RenderTexture(ref argpath7, GameLogic.ConvertMapX((int)tmpX), GameLogic.ConvertMapY((int)tmpY), (int)Left, (int)Top, (int)barWidth, (int)Height, (int)barWidth, (int)Height);
                            }
                        }
                    }
                }
            }
        }

        internal void DrawEyeDropper()
        {
            SpriteBatch.Begin();

            // Define rectangle parameters.
            var position = new Vector2(GameLogic.ConvertMapX(GameState.CurX * GameState.PicX), GameLogic.ConvertMapY(GameState.CurY * GameState.PicY));
            var size = new Vector2(GameState.PicX, GameState.PicX);
            var fillColor = Color.Transparent;  // No fill
            var outlineColor = Color.Cyan;      // Cyan outline
            int outlineThickness = 1;         // Thickness of outline

            // Draw the rectangle with an outline.
            DrawRectangle(position, size, fillColor, outlineColor, outlineThickness);
            SpriteBatch.End();
        }

        internal static void DrawGrid()
        {
            // Use a single Begin/End pair to improve performance
            SpriteBatch.Begin();

            // Iterate over the tiles in the visible range
            for (double x = GameState.TileView.Left - 1d, loopTo = GameState.TileView.Right + 1d; x < loopTo; x++)
            {
                for (double y = GameState.TileView.Top - 1d, loopTo1 = GameState.TileView.Bottom + 1d; y < loopTo1; y++)
                {
                    if (GameLogic.IsValidMapPoint((int)Math.Round(x), (int)Math.Round(y)))
                    {
                        // Calculate the tile position and size
                        int posX = GameLogic.ConvertMapX((int)Math.Round((x - 1d) * GameState.PicX));
                        int posY = GameLogic.ConvertMapY((int)Math.Round((y - 1d) * GameState.PicY));
                        int rectWidth = GameState.PicX;
                        int rectHeight = GameState.PicY;

                        // Draw the transparent rectangle as the tile background
                        SpriteBatch.Draw(TransparentTexture, new Rectangle(posX, posY, rectWidth, rectHeight), Color.Transparent);

                        // Define the outline color and thickness
                        var outlineColor = Color.White;
                        int thickness = 1;

                        // Draw the tile outline (top, bottom, left, right)
                        SpriteBatch.Draw(TransparentTexture, new Rectangle(posX, posY, rectWidth, thickness), outlineColor); // Top
                        SpriteBatch.Draw(TransparentTexture, new Rectangle(posX, posY + rectHeight - thickness, rectWidth, thickness), outlineColor); // Bottom
                        SpriteBatch.Draw(TransparentTexture, new Rectangle(posX, posY, thickness, rectHeight), outlineColor); // Left
                        SpriteBatch.Draw(TransparentTexture, new Rectangle(posX + rectWidth - thickness, posY, thickness, rectHeight), outlineColor); // Right
                    }
                }
            }

            SpriteBatch.End();
        }

        internal static void DrawTarget(int x2, int y2)
        {
            Rectangle rec;
            int x;
            int y;
            int width;
            int height;

            rec.Y = 0;
            rec.Height = GetGfxInfo(System.IO.Path.Combine(Core.Path.Misc, "Target")).Height;
            rec.X = 0;
            rec.Width = (int)Math.Round(GetGfxInfo(System.IO.Path.Combine(Core.Path.Misc, "Target")).Width / 2d);
            x = GameLogic.ConvertMapX(x2 + 4);
            y = GameLogic.ConvertMapY(y2 - 32);
            width = rec.Right - rec.Left;
            height = rec.Bottom - rec.Top;

            string argpath = System.IO.Path.Combine(Core.Path.Misc, "Target");
            RenderTexture(ref argpath, x, y, rec.X, rec.Y, rec.Width, rec.Height, rec.Width, rec.Height);
        }

        public static Color ToMonoGameColor(System.Drawing.Color drawingColor)
        {
            return new Color(drawingColor.R, drawingColor.G, drawingColor.B, drawingColor.A);
        }

        internal static void DrawHover(int x2, int y2)
        {
            Rectangle rec;
            int x;
            int y;
            int width;
            int height;

            rec.Y = 0;
            rec.Height = GetGfxInfo(System.IO.Path.Combine(Core.Path.Misc, "Target")).Height;
            rec.X = (int)Math.Round(GetGfxInfo(System.IO.Path.Combine(Core.Path.Misc, "Target")).Width / 2d);
            rec.Width = (int)Math.Round(GetGfxInfo(System.IO.Path.Combine(Core.Path.Misc, "Target")).Width / 2d + GetGfxInfo(System.IO.Path.Combine(Core.Path.Misc, "Target")).Width / 2d);

            x = GameLogic.ConvertMapX(x2 + 4);
            y = GameLogic.ConvertMapY(y2 - 32);
            width = rec.Right - rec.Left;
            height = rec.Bottom - rec.Top;

            string argpath = System.IO.Path.Combine(Core.Path.Misc, "Target");
            RenderTexture(ref argpath, x, y, rec.X, rec.Y, rec.Width, rec.Height, rec.Width, rec.Height);
        }

        public static void DrawChatBubble(long Index)
        {
            var theArray = default(string[]);
            long x;
            long y;
            long i;
            var MaxWidth = default(long);
            long x2;
            long y2;
            int Color;
            long tmpNum;

            {
                ref var withBlock = ref Core.Type.ChatBubble[(int)Index];

                // exit out early
                if (withBlock.TargetType == 0)
                    return;

                Color = withBlock.Color;

                // calculate position
                switch (withBlock.TargetType)
                {
                    case (byte)TargetType.Player:
                        {
                            // it's a player
                            if (!(GetPlayerMap(withBlock.Target) == GetPlayerMap(GameState.MyIndex)))
                                return;

                            // it's on our map - get co-ords
                            x = GameLogic.ConvertMapX(Core.Type.Player[withBlock.Target].X * 32 + Core.Type.Player[withBlock.Target].XOffset) + 16;
                            y = GameLogic.ConvertMapY(Core.Type.Player[withBlock.Target].Y * 32 + Core.Type.Player[withBlock.Target].YOffset) - 32;
                            break;
                        }
                    case (byte)TargetType.Event:
                        {
                            x = GameLogic.ConvertMapX(Core.Type.MyMap.Event[withBlock.Target].X * 32) + 16;
                            y = GameLogic.ConvertMapY(Core.Type.MyMap.Event[withBlock.Target].Y * 32) - 16;
                            break;
                        }

                    case (byte)TargetType.NPC
                        :
                        {
                            x = GameLogic.ConvertMapX(Core.Type.MyMapNPC[withBlock.Target].X * 32) + 16;
                            y = GameLogic.ConvertMapY(Core.Type.MyMapNPC[withBlock.Target].Y * 32) - 32;
                            break;
                        }

                    case (byte)TargetType.Pet:
                        {
                            x = GameLogic.ConvertMapX(Core.Type.Player[GameState.MyIndex].Pet.X * 32) + 16;
                            y = GameLogic.ConvertMapY(Core.Type.Player[GameState.MyIndex].Pet.Y * 32) - 32;
                            break;
                        }

                    default:
                        {
                            return;
                        }
                }

                withBlock.Msg = withBlock.Msg.Replace("\0", string.Empty);

                // word wrap
                Text.WordWrap(withBlock.Msg, FontType.Georgia, GameState.ChatBubbleWidth, ref theArray);

                // find max width
                tmpNum = Information.UBound(theArray);

                var loopTo = tmpNum;
                for (i = 0L; i < loopTo; i++)
                {
                    if (Text.GetTextWidth(theArray[(int)i], FontType.Georgia) > MaxWidth)
                        MaxWidth = Text.GetTextWidth(theArray[(int)i], FontType.Georgia);
                }

                // calculate the new position
                x2 = x - MaxWidth / 2L;
                y2 = y - Information.UBound(theArray) * 12;

                // render bubble - top left
                string argpath = System.IO.Path.Combine(Core.Path.Gui, 33.ToString());
                RenderTexture(ref argpath, (int)(x2 - 9L), (int)(y2 - 5L), 0, 0, 9, 5, 9, 5);

                // top right
                string argpath1 = System.IO.Path.Combine(Core.Path.Gui, 33.ToString());
                RenderTexture(ref argpath1, (int)(x2 + MaxWidth), (int)(y2 - 5L), 119, 0, 9, 5, 9, 5);

                // top
                string argpath2 = System.IO.Path.Combine(Core.Path.Gui, 33.ToString());
                RenderTexture(ref argpath2, (int)x2, (int)(y2 - 5L), 9, 0, (int)MaxWidth, 5, 5, 5);

                // bottom left
                string argpath3 = System.IO.Path.Combine(Core.Path.Gui, 33.ToString());
                RenderTexture(ref argpath3, (int)(x2 - 9L), (int)y, 0, 19, 9, 6, 9, 6);

                // bottom right
                string argpath4 = System.IO.Path.Combine(Core.Path.Gui, 33.ToString());
                RenderTexture(ref argpath4, (int)(x2 + MaxWidth), (int)y, 119, 19, 9, 6, 9, 6);

                // bottom - left half
                string argpath5 = System.IO.Path.Combine(Core.Path.Gui, 33.ToString());
                RenderTexture(ref argpath5, (int)x2, (int)y, 9, 19, (int)(MaxWidth / 2L - 5L), 6, 6, 6);

                // bottom - right half
                string argpath6 = System.IO.Path.Combine(Core.Path.Gui, 33.ToString());
                RenderTexture(ref argpath6, (int)(x2 + MaxWidth / 2L + 6L), (int)y, 9, 19, (int)(MaxWidth / 2L - 5L), 6, 9, 6);

                // left
                string argpath7 = System.IO.Path.Combine(Core.Path.Gui, 33.ToString());
                RenderTexture(ref argpath7, (int)(x2 - 9L), (int)y2, 0, 6, 9, Information.UBound(theArray) * 12, 9, 6);

                // right
                string argpath8 = System.IO.Path.Combine(Core.Path.Gui, 33.ToString());
                RenderTexture(ref argpath8, (int)(x2 + MaxWidth), (int)y2, 119, 6, 9, Information.UBound(theArray) * 12, 9, 6);

                // center
                string argpath9 = System.IO.Path.Combine(Core.Path.Gui, 33.ToString());
                RenderTexture(ref argpath9, (int)x2, (int)y2, 9, 5, (int)MaxWidth, Information.UBound(theArray) * 12, 9, 5);

                // little pointy bit
                string argpath10 = System.IO.Path.Combine(Core.Path.Gui, 33.ToString());
                RenderTexture(ref argpath10, (int)(x - 5L), (int)y, 58, 19, 11, 11, 11, 11);

                // render each line centralized
                tmpNum = Information.UBound(theArray);

                var loopTo1 = tmpNum;
                for (i = 0; i < loopTo1; i++)
                {
                    if (theArray[(int)i] == null)
                        break;

                    // Measure button text size and apply padding
                    var textSize = Text.Fonts[FontType.Georgia].MeasureString(theArray[(int)i]);
                    float actualWidth = textSize.X;
                    float actualHeight = textSize.Y;

                    // Calculate horizontal and vertical centers with padding
                    double padding = (double)actualWidth / 6.0d;

                    Text.RenderText(theArray[(int)i], (int)Math.Round(x - theArray[(int)i].Length / 2d - Text.GetTextWidth(theArray[(int)i]) / 2d + padding), (int)y2, QbColorToXnaColor(withBlock.Color), Microsoft.Xna.Framework.Color.Black);
                    y2 = y2 + 12L;
                }

                // check if it's timed out - close it if so
                if (withBlock.Timer + 5000 < General.GetTickCount())
                {
                    withBlock.Active = Conversions.ToBoolean(0);
                }
            }
        }

        internal static void DrawPlayer(int index)
        {
            byte anim;
            int x;
            int y;
            int spriteNum;
            var spriteleft = default(int);
            int attackSpeed;
            Rectangle rect;

            spriteNum = GetPlayerSprite(index);

            if (index < 0 | index > Constant.MAX_PLAYERS)
                return;

            if (spriteNum <= 0 | spriteNum > GameState.NumCharacters)
                return;

            // speed from weapon
            if (GetPlayerEquipment(index, EquipmentType.Weapon) >= 0)
            {
                attackSpeed = Core.Type.Item[GetPlayerEquipment(index, EquipmentType.Weapon)].Speed;
            }
            else
            {
                attackSpeed = 1000;
            }

            // Reset frame
            anim = 0;

            // Check for attacking animation
            if (Core.Type.Player[index].AttackTimer + attackSpeed / 2d > General.GetTickCount())
            {
                if (Core.Type.Player[index].Attacking == 1)
                {
                    anim = 3;
                }
            }
            else
            {
                // If not attacking, walk normally
                switch (GetPlayerDir(index))
                {
                    case (int)DirectionType.Up:
                        {

                            if (Core.Type.Player[index].YOffset > 8)
                                anim = Core.Type.Player[index].Steps;
                            break;
                        }
                    case (int)DirectionType.Down:
                        {

                            if (Core.Type.Player[index].YOffset < -8)
                                anim = Core.Type.Player[index].Steps;
                            break;
                        }
                    case (int)DirectionType.Left:
                        {

                            if (Core.Type.Player[index].XOffset > 8)
                                anim = Core.Type.Player[index].Steps;
                            break;
                        }
                    case (int)DirectionType.Right:
                        {

                            if (Core.Type.Player[index].XOffset < -8)
                                anim = Core.Type.Player[index].Steps;
                            break;
                        }
                    case (int)DirectionType.UpRight:
                        {
                            if (Core.Type.Player[index].XOffset < -8)
                                anim = Core.Type.Player[index].Steps;
                            if (Core.Type.Player[index].YOffset > 8)
                                anim = Core.Type.Player[index].Steps;
                            break;
                        }

                    case (int)DirectionType.UpLeft:
                        {
                            if (Core.Type.Player[index].XOffset > 8)
                                anim = Core.Type.Player[index].Steps;
                            if (Core.Type.Player[index].YOffset > 8)
                                anim = Core.Type.Player[index].Steps;
                            break;
                        }

                    case (int)DirectionType.DownRight:
                        {
                            if (Core.Type.Player[index].XOffset < -8)
                                anim = Core.Type.Player[index].Steps;
                            if (Core.Type.Player[index].YOffset < -8)
                                anim = Core.Type.Player[index].Steps;
                            break;
                        }

                    case (int)DirectionType.DownLeft:
                        {
                            if (Core.Type.Player[index].XOffset > 8)
                                anim = Core.Type.Player[index].Steps;
                            if (Core.Type.Player[index].YOffset < -8)
                                anim = Core.Type.Player[index].Steps;
                            break;
                        }

                }

            }

            // Check to see if we want to stop making him attack
            {
                ref var withBlock = ref Core.Type.Player[index];
                if (withBlock.AttackTimer + attackSpeed < General.GetTickCount())
                {
                    withBlock.Attacking = 0;
                    withBlock.AttackTimer = 0;
                }

            }

            // Set the left
            switch (GetPlayerDir(index))
            {
                case (int)DirectionType.Up:
                    {
                        spriteleft = 3;
                        break;
                    }
                case (int)DirectionType.Right:
                    {
                        spriteleft = 2;
                        break;
                    }
                case (int)DirectionType.Down:
                    {
                        spriteleft = 0;
                        break;
                    }
                case (int)DirectionType.Left:
                    {
                        spriteleft = 1;
                        break;
                    }
                case (int)DirectionType.UpRight:
                    {
                        spriteleft = 2;
                        break;
                    }
                case (int)DirectionType.UpLeft:
                    {
                        spriteleft = 1;
                        break;
                    }
                case (int)DirectionType.DownLeft:
                    {
                        spriteleft = 1;
                        break;
                    }
                case (int)DirectionType.DownRight:
                    {
                        spriteleft = 2;
                        break;
                    }
            }

            var gfxInfo = GetGfxInfo(System.IO.Path.Combine(Core.Path.Characters, spriteNum.ToString()));
            if (gfxInfo == null)
            {
                // Handle the case where the graphic information is not found
                return;
            }

            // Calculate the X
            x = (int)Math.Round(Core.Type.Player[index].X * GameState.PicX + Core.Type.Player[index].XOffset - (gfxInfo.Width / 4d - 32d) / 2d);

            // Is the player's height more than 32..?
            if (gfxInfo.Height > 32)
            {
                // Create a 32 pixel offset for larger sprites
                y = (int)Math.Round(GetPlayerY(index) * GameState.PicY + Core.Type.Player[index].YOffset - (gfxInfo.Height / 4d - 32d));
            }
            else
            {
                // Proceed as normal
                y = GetPlayerY(index) * GameState.PicY + Core.Type.Player[index].YOffset;
            }

            rect = new Rectangle((int)Math.Round(anim * (gfxInfo.Width / 4d)), (int)Math.Round(spriteleft * (gfxInfo.Height / 4d)), (int)Math.Round(gfxInfo.Width / 4d), (int)Math.Round(gfxInfo.Height / 4d));

            // render the actual sprite
            // DrawShadow(x, y + 16)
            DrawCharacterSprite(spriteNum, x, y, rect);

            // check for paperdolling
            for (int i = 0; i < (int)EquipmentType.Count; i++)
            {
                if (GetPlayerEquipment(index, (EquipmentType)i) >= 0)
                {
                    if (Core.Type.Item[GetPlayerEquipment(index, (EquipmentType)i)].Paperdoll > 0)
                    {
                        DrawPaperdoll(x, y, Core.Type.Item[GetPlayerEquipment(index, (EquipmentType)i)].Paperdoll, anim, spriteleft);
                    }
                }
            }

            // Check to see if we want to stop showing emote
            {
                ref var withBlock1 = ref Core.Type.Player[index];
                if (withBlock1.EmoteTimer < General.GetTickCount())
                {
                    withBlock1.Emote = 0;
                    withBlock1.EmoteTimer = 0;
                }
            }

            // check for emotes
            if (Core.Type.Player[GameState.MyIndex].Emote > 0)
            {
                DrawEmote(x, y, Core.Type.Player[GameState.MyIndex].Emote);
            }
        }

        public static void DrawEvents()
        {
            if (Core.Type.MyMap.EventCount <= 0)
                return; // Exit early if no events

            for (int i = 0, loopTo = Core.Type.MyMap.EventCount; i < loopTo; i++)
            {
                int x = GameLogic.ConvertMapX(Core.Type.MyMap.Event[i].X * GameState.PicX);
                int y = GameLogic.ConvertMapY(Core.Type.MyMap.Event[i].Y * GameState.PicY);

                // Skip event if there are no pages
                if (Core.Type.MyMap.Event[i].PageCount <= 0)
                {
                    DrawOutlineRectangle(x, y, GameState.PicX, GameState.PicY, Color.Blue, 0.6f);
                    continue;
                }

                // Render event based on its graphic type
                switch (Core.Type.MyMap.Event[i].Pages[0].GraphicType)
                {
                    case 0: // Text Event
                        {
                            int tX = x + GameState.PicX / 2 - 4;
                            int tY = y + GameState.PicY / 2 - 7;
                            Text.RenderText("E", tX, tY, Color.Green, Color.Black);
                            break;
                        }

                    case 1: // Character Graphic
                        {
                            RenderCharacterGraphic(Core.Type.MyMap.Event[i], x, y);
                            break;
                        }

                    case 2: // Tileset Graphic
                        {
                            RenderTilesetGraphic(Core.Type.MyMap.Event[i], x, y);
                            break;
                        }

                    default:
                        {
                            // Draw fallback outline rectangle if graphic type is unknown
                            DrawOutlineRectangle(x, y, GameState.PicX, GameState.PicY, Color.Blue, 0.6f);
                            break;
                        }
                }
            }
        }

        public static void RenderCharacterGraphic(Core.Type.EventStruct eventData, int x, int y)
        {
            // Get the graphic index from the event's first page
            int gfxIndex = eventData.Pages[0].Graphic;

            // Validate the graphic index to ensure it�s within range
            if (gfxIndex <= 0 || gfxIndex > GameState.NumCharacters)
                return;

            // Get animation details (frame index and columns) from the event
            int frameIndex = eventData.Pages[0].GraphicX; // Example frame index
            int columns = 4;
            var gfxInfo = GetGfxInfo(System.IO.Path.Combine(Core.Path.Characters, gfxIndex.ToString()));
            if (gfxInfo == null)
            {
                // Handle the case where the graphic information is not found
                return;
            }
            // Calculate the frame size (assuming square frames for simplicity)
            int frameWidth = gfxInfo.Width / columns;
            int frameHeight = frameWidth; // Adjust if non-square frames

            // Calculate the source rectangle for the current frame
            int column = frameIndex % columns;
            int row = frameIndex / columns;
            var sourceRect = new Rectangle(column * frameWidth, row * frameHeight, frameWidth, frameHeight);

            // Define the position on the map where the graphic will be drawn
            var position = new Vector2(x, y);

            string argpath = System.IO.Path.Combine(Core.Path.Characters, gfxIndex.ToString());
            RenderTexture(ref argpath, (int)Math.Round(position.X), (int)Math.Round(position.Y), sourceRect.X, sourceRect.Y, frameWidth, frameHeight, sourceRect.Width, sourceRect.Height);
        }

        private static void RenderTilesetGraphic(Core.Type.EventStruct eventData, int x, int y)
        {
            int gfxIndex = eventData.Pages[0].Graphic;

            if (gfxIndex > 0 && gfxIndex <= GameState.NumTileSets)
            {
                // Define source rectangle from tileset graphics
                var srcRect = new Rectangle(eventData.Pages[0].GraphicX * 32, eventData.Pages[0].GraphicY * 32, eventData.Pages[0].GraphicX2 * 32, eventData.Pages[0].GraphicY2 * 32);

                // Adjust position if the tile is larger than 32x32
                if (srcRect.Height > 32)
                    y -= GameState.PicY;

                // Define destination rectangle
                var destRect = new Rectangle(x, y, srcRect.Width, srcRect.Height);

                string argpath = System.IO.Path.Combine(Core.Path.Tilesets, gfxIndex.ToString());
                RenderTexture(ref argpath, destRect.X, destRect.Y, srcRect.X, srcRect.Y, destRect.Width, destRect.Height, srcRect.Width, srcRect.Height);
            }
            else
            {
                // Draw fallback outline if the tileset graphic is invalid
                DrawOutlineRectangle(x, y, GameState.PicX, GameState.PicY, Color.Blue, 0.6f);
            }
        }

        internal static void DrawEvent(int id) // draw on map, outside the editor
        {
            int x;
            int y;
            int width;
            int height;
            var sRect = default(Rectangle);
            var anim = default(int);
            var spritetop = default(int);

            try
            {
                if (Core.Type.MapEvents[id].Visible == false)
                {
                    return;
                }

                switch (Core.Type.MapEvents[id].GraphicType)
                {
                    case 0:
                        {
                            return;
                        }
                    case 1:
                        {
                            if (Core.Type.MapEvents[id].Graphic <= 0 | Core.Type.MapEvents[id].Graphic > GameState.NumCharacters)
                                return;

                            // Reset frame
                            if (Core.Type.MapEvents[id].Steps == 3)
                            {
                                anim = 0;
                            }
                            else if (Core.Type.MapEvents[id].Steps == 1)
                            {
                                anim = 2;
                            }

                            switch (Core.Type.MapEvents[id].Dir)
                            {
                                case (int)DirectionType.Up:
                                    {
                                        if (Core.Type.MapEvents[id].YOffset > 8)
                                            anim = Core.Type.MapEvents[id].Steps;
                                        break;
                                    }
                                case (int)DirectionType.Down:
                                    {
                                        if (Core.Type.MapEvents[id].YOffset < -8)
                                            anim = Core.Type.MapEvents[id].Steps;
                                        break;
                                    }
                                case (int)DirectionType.Left:
                                    {
                                        if (Core.Type.MapEvents[id].XOffset > 8)
                                            anim = Core.Type.MapEvents[id].Steps;
                                        break;
                                    }
                                case (int)DirectionType.Right:
                                    {
                                        if (Core.Type.MapEvents[id].XOffset < -8)
                                            anim = Core.Type.MapEvents[id].Steps;
                                        break;
                                    }
                            }

                            // Set the left
                            switch (Core.Type.MapEvents[id].ShowDir)
                            {
                                case (int)DirectionType.Up:
                                    {
                                        spritetop = 3;
                                        break;
                                    }
                                case (int)DirectionType.Right:
                                    {
                                        spritetop = 2;
                                        break;
                                    }
                                case (int)DirectionType.Down:
                                    {
                                        spritetop = 0;
                                        break;
                                    }
                                case (int)DirectionType.Left:
                                    {
                                        spritetop = 1;
                                        break;
                                    }
                            }

                            if (Core.Type.MapEvents[id].WalkAnim == 1)
                                anim = 0;

                            if (Core.Type.MapEvents[id].Moving == 0)
                                anim = Core.Type.MapEvents[id].GraphicX;

                            var gfxInfo = GetGfxInfo(System.IO.Path.Combine(Core.Path.Characters, Core.Type.MapEvents[id].Graphic.ToString()));
                            if (gfxInfo == null)
                            {
                                // Handle the case where gfxInfo is null
                                return;
                            }
                            height = (int)Math.Round((double)gfxInfo.Height / 4d);
                            width = (int)Math.Round((double)gfxInfo.Width / 4d);
                            sRect = new Rectangle((int)Math.Round((double)anim * width), (int)Math.Round((double)spritetop * height), width, height);

                            // Calculate the X
                            x = (int)Math.Round(Core.Type.MapEvents[id].X * GameState.PicX + Core.Type.MapEvents[id].XOffset - (width - 32d) / 2d);

                            // Is the player's height more than 32..?
                            if (gfxInfo.Height * 4 > 32)
                            {
                                // Create a 32 pixel offset for larger sprites
                                y = (int)Math.Round(Core.Type.MapEvents[id].Y * GameState.PicY + Core.Type.MapEvents[id].YOffset - (height - 32d));
                            }
                            else
                            {
                                // Proceed as normal
                                y = Core.Type.MapEvents[id].Y * GameState.PicY + Core.Type.MapEvents[id].YOffset;
                            }
                            // render the actual sprite
                            DrawCharacterSprite(Core.Type.MapEvents[id].Graphic, x, y, sRect);
                            break;
                        }
                    case 2:
                        {
                            if (Core.Type.MapEvents[id].Graphic < 1 | Core.Type.MapEvents[id].Graphic > GameState.NumTileSets)
                                return;

                            if (Core.Type.MapEvents[id].GraphicY2 > 0 | Core.Type.MapEvents[id].GraphicX2 > 0)
                            {
                                sRect.X = Core.Type.MapEvents[id].GraphicX * 32;
                                sRect.Y = Core.Type.MapEvents[id].GraphicY * 32;
                                sRect.Width = Core.Type.MapEvents[id].GraphicX2 * 32;
                                sRect.Height = Core.Type.MapEvents[id].GraphicY2 * 32;
                            }
                            else
                            {
                                sRect.X = Core.Type.MapEvents[id].GraphicY * 32;
                                sRect.Height = sRect.Top + 32;
                                sRect.Y = Core.Type.MapEvents[id].GraphicX * 32;
                                sRect.Width = sRect.Left + 32;
                            }
                            x = Core.Type.MapEvents[id].X * 32;
                            y = Core.Type.MapEvents[id].Y * 32;
                            x = (int)Math.Round(x - (sRect.Right - sRect.Left) / 2d);
                            y = y - (sRect.Bottom - sRect.Top) + 32;

                            if (Core.Type.MapEvents[id].GraphicY2 > 1)
                            {
                                string argpath = System.IO.Path.Combine(Core.Path.Tilesets, Core.Type.MapEvents[id].Graphic.ToString());
                                RenderTexture(ref argpath, GameLogic.ConvertMapX(Core.Type.MapEvents[id].X * GameState.PicX), GameLogic.ConvertMapY(Core.Type.MapEvents[id].Y * GameState.PicY) - GameState.PicY, sRect.Left, sRect.Top, sRect.Width, sRect.Height);
                            }
                            else
                            {
                                string argpath1 = System.IO.Path.Combine(Core.Path.Tilesets, Core.Type.MapEvents[id].Graphic.ToString());
                                RenderTexture(ref argpath1, GameLogic.ConvertMapX(Core.Type.MapEvents[id].X * GameState.PicX), GameLogic.ConvertMapY(Core.Type.MapEvents[id].Y * GameState.PicY), sRect.Left, sRect.Top, sRect.Width, sRect.Height);
                            }

                            break;
                        }

                }
            }
            catch(Exception e)
            {
                Console.WriteLine(e.Message);
            }
        }

        public static void Render_Game()
        {
            int x;
            int y;
            int i;

            if (GameState.GettingMap)
                return;

            GameLogic.UpdateCamera();

            if (GameState.NumPanoramas > 0 & Core.Type.MyMap.Panorama > 0)
            {
                Map.DrawPanorama(Core.Type.MyMap.Panorama);
            }

            if (GameState.NumParallax > 0 & Core.Type.MyMap.Parallax > 0)
            {
                Map.DrawParallax(Core.Type.MyMap.Parallax);
            }

            // Draw lower tiles
            if (GameState.NumTileSets > 0)
            {
                var loopTo = (int)Math.Round(GameState.TileView.Right + 1d);
                for (x = (int)Math.Round(GameState.TileView.Left - 1d); x < loopTo; x++)
                {
                    var loopTo1 = (int)Math.Round(GameState.TileView.Bottom + 1d);
                    for (y = (int)Math.Round(GameState.TileView.Top - 1d); y < loopTo1; y++)
                    {
                        if (GameLogic.IsValidMapPoint(x, y))
                        {
                            Map.DrawMapGroundTile(x, y);
                        }
                    }
                }
            }

            // events
            if (GameState.MyEditorType != (int)EditorType.Map)
            {
                if (GameState.CurrentEvents > 0 & GameState.CurrentEvents <= Core.Type.MyMap.EventCount)
                {
                    var loopTo2 = GameState.CurrentEvents;
                    for (i = 0; i < loopTo2; i++)
                    {
                        if (i < Core.Type.MapEvents.Length)
                        {
                            if (Core.Type.MapEvents[i].Position == 0)
                            {
                                DrawEvent(i);
                            }
                        }
                    }
                }
            }

            // blood
            for (i = 0; i < byte.MaxValue; i++)
                DrawBlood(i);

            // Draw out the items
            if (GameState.NumItems > 0)
            {
                for (i = 0; i < Constant.MAX_MAP_ITEMS; i++)
                {
                    if (Core.Type.MyMapItem[i].Num >= 0)
                    {
                        DrawMapItem(i);
                    }
                }
            }

            // draw animations
            if (GameState.NumAnimations > 0)
            {
                for (i = 0; i < byte.MaxValue; i++)
                {
                    if (Animation.AnimInstance[i].Used[0])
                    {
                        Animation.DrawAnimation(i, 0);
                    }
                }
            }

            // Y-based render. Renders Players, NPCs and Resources based on Y-axis.
            var loopTo3 = (int)Core.Type.MyMap.MaxY;
            for (y = 0; y < loopTo3; y++)
            {
                if (GameState.NumCharacters > 0)
                {
                    // Players
                    for (i = 0; i < Constant.MAX_PLAYERS; i++)
                    {
                        if (IsPlaying(i) & GetPlayerMap(i) == GetPlayerMap(GameState.MyIndex))
                        {
                            if (Core.Type.Player[i].Y == y)
                            {
                                DrawPlayer(i);
                            }

                            if (Pet.PetAlive(i))
                            {
                                if (Core.Type.Player[i].Pet.Y == y)
                                {
                                    Pet.DrawPet(i);
                                }
                            }
                        }
                    }

                    for (i = 0; i < Constant.MAX_MAP_NPCS; i++)
                    {
                        if (Core.Type.MyMapNPC[i].Y == y)
                        {
                            DrawNPC(i);
                        }
                    }

                    if (GameState.MyEditorType != (int)EditorType.Map)
                    {
                        if (GameState.CurrentEvents > 0 & GameState.CurrentEvents <= Core.Type.MyMap.EventCount)
                        {
                            var loopTo4 = GameState.CurrentEvents;
                            for (i = 0; i < loopTo4; i++)
                            {
                                if (i < Core.Type.MapEvents.Length)
                                { 
                                    if (Core.Type.MapEvents[i].Position == 1)
                                    {
                                        if (y == Core.Type.MapEvents[i].Y)
                                        {
                                            DrawEvent(i);
                                        }
                                    }
                                }   
                            }
                        }
                    }

                    // Draw the target icon
                    if (GameState.MyTarget >= 0)
                    {
                        if (GameState.MyTargetType == (int)TargetType.Player)
                        {
                            DrawTarget(Core.Type.Player[GameState.MyTarget].X * 32 - 16 + Core.Type.Player[GameState.MyTarget].XOffset, Core.Type.Player[GameState.MyTarget].Y * 32 + Core.Type.Player[GameState.MyTarget].YOffset);
                        }
                        else if (GameState.MyTargetType == (int)TargetType.NPC)
                        {
                            DrawTarget(Core.Type.MyMapNPC[GameState.MyTarget].X * 32 - 16 + Core.Type.MyMapNPC[GameState.MyTarget].XOffset, Core.Type.MyMapNPC[GameState.MyTarget].Y * 32 + Core.Type.MyMapNPC[GameState.MyTarget].YOffset);
                        }
                        else if (GameState.MyTargetType == (int)TargetType.Pet)
                        {
                            DrawTarget(Core.Type.Player[GameState.MyTarget].Pet.X * 32 - 16 + Core.Type.Player[GameState.MyTarget].Pet.XOffset, Core.Type.Player[GameState.MyTarget].Pet.Y * 32 + Core.Type.Player[GameState.MyTarget].Pet.YOffset);
                        }
                    }

                    for (i = 0; i < Constant.MAX_PLAYERS; i++)
                    {
                        if (IsPlaying(i))
                        {
                            if (Core.Type.Player[i].Map == Core.Type.Player[GameState.MyIndex].Map)
                            {
                                if (GameState.CurX == Core.Type.Player[i].X & GameState.CurY == Core.Type.Player[i].Y)
                                {
                                    if (GameState.MyTargetType == (int)TargetType.Player & GameState.MyTarget == i)
                                    {
                                    }

                                    else
                                    {
                                        DrawHover(Core.Type.Player[i].X * 32 - 16, Core.Type.Player[i].Y * 32 + Core.Type.Player[i].YOffset);
                                    }
                                }

                            }
                        }
                    }
                }

                // Resources
                if (GameState.NumResources > 0)
                {
                    if (GameState.ResourcesInit)
                    {
                        if (GameState.ResourceIndex > 0)
                        {
                            var loopTo5 = GameState.ResourceIndex;
                            for (i = 0; i < loopTo5; i++)
                            {
                                if (Core.Type.MyMapResource[i].Y == y)
                                {
                                    MapResource.DrawMapResource(i);
                                }
                            }
                        }
                    }
                }
            }

            // animations
            if (GameState.NumAnimations > 0)
            {
                for (i = 0; i < byte.MaxValue; i++)
                {
                    if (Animation.AnimInstance[i].Used[1])
                    {
                        Animation.DrawAnimation(i, 1);
                    }
                }
            }

            if (GameState.NumProjectiles > 0)
            {
                for (i = 0; i < Constant.MAX_PROJECTILES;  i++)
                {
                    if (Core.Type.MapProjectile[Core.Type.Player[GameState.MyIndex].Map, i].ProjectileNum >= 0)
                    {
                        Projectile.DrawProjectile(i);
                    }
                }
            }

            if (GameState.CurrentEvents > 0 & GameState.CurrentEvents <= Core.Type.MyMap.EventCount)
            {
                var loopTo6 = GameState.CurrentEvents;
                for (i = 0; i < loopTo6; i++)
                {
                    if (i < Core.Type.MapEvents.Length)
                    {
                        if (Core.Type.MapEvents[i].Position == 2)
                        {
                            DrawEvent(i);
                        }
                    }
                }
            }

            if (GameState.NumTileSets > 0)
            {
                var loopTo7 = (int)Math.Round(GameState.TileView.Right + 1d);
                for (x = (int)Math.Round(GameState.TileView.Left - 1d); x < loopTo7; x++)
                {
                    var loopTo8 = (int)Math.Round(GameState.TileView.Bottom + 1d);
                    for (y = (int)Math.Round(GameState.TileView.Top - 1d); y < loopTo8; y++)
                    {
                        if (GameLogic.IsValidMapPoint(x, y))
                        {
                            Map.DrawMapRoofTile(x, y);
                        }
                    }
                }
            }

            Map.DrawWeather();
            Map.DrawThunderEffect();
            Map.DrawMapTint();

            // Draw out a square at mouse cursor
            if (Conversions.ToInteger(GameState.MapGrid) == 1 & GameState.MyEditorType == (int)EditorType.Map)
            {
                DrawGrid();
            }

            for (i = 0; i < Constant.MAX_PLAYERS; i++)
            {
                if (IsPlaying(i) & GetPlayerMap(i) == GetPlayerMap(GameState.MyIndex))
                {
                    Text.DrawPlayerName(i);
                    if (Pet.PetAlive(i))
                    {
                        Pet.DrawPlayerPetName(i);
                    }
                }
            }

            if (GameState.MyEditorType != (int)EditorType.Map)
            {
                if (GameState.CurrentEvents > 0 && Core.Type.MyMap.EventCount >= GameState.CurrentEvents)
                {
                    var loopTo9 = GameState.CurrentEvents;
                    for (i = 0; i < loopTo9; i++)
                    {
                        if (i < Core.Type.MapEvents.Length)
                        {
                            if (Core.Type.MapEvents[i].Visible == true)
                            {
                                if (Core.Type.MapEvents[i].ShowName == 1)
                                {
                                    Text.DrawEventName(i);
                                }
                            }
                        }
                    }
                }
            }

            for (i = 0; i < Constant.MAX_MAP_NPCS; i++)
            {
                if (Core.Type.MyMapNPC[i].Num >= 0)
                {
                    Text.DrawNPCName(i);
                }
            }

            Map.DrawFog();
            Map.DrawPicture();

            for (i = 0; i < byte.MaxValue; i++)
                Text.DrawActionMsg(i);
            
            for (i = 0; i < byte.MaxValue; i++)
            {
                if (Core.Type.ChatBubble[i].Active)
                {
                    DrawChatBubble(i);
                }
            }

            if (GameState.Bfps)
            {
                string fps = "FPS: " + GetFps();
                Text.RenderText(fps, (int)Math.Round(GameState.Camera.Left - 24d), (int)Math.Round(GameState.Camera.Top + 60d), Color.Yellow, Color.Black);
            }

            // draw cursor, player X and Y locations
            if (GameState.BLoc)
            {
                string Cur = "Cur X: " + GameState.CurX + " Y: " + GameState.CurY;
                string Loc = "loc X: " + GetPlayerX(GameState.MyIndex) + " Y: " + GetPlayerY(GameState.MyIndex);
                string Map = " (Map #" + GetPlayerMap(GameState.MyIndex) + ")";

                Text.RenderText(Cur, (int)Math.Round(GameState.DrawLocX), (int)Math.Round(GameState.DrawLocY + 105f), Color.Yellow, Color.Black);
                Text.RenderText(Loc, (int)Math.Round(GameState.DrawLocX), (int)Math.Round(GameState.DrawLocY + 120f), Color.Yellow, Color.Black);
                Text.RenderText(Map, (int)Math.Round(GameState.DrawLocX), (int)Math.Round(GameState.DrawLocY + 135f), Color.Yellow, Color.Black);
            }

            Text.DrawMapName();
            
            DrawBars();
            Map.DrawMapFade();
            Gui.Render();
            string argpath = System.IO.Path.Combine(Core.Path.Misc, "Cursor");
            RenderTexture(ref argpath, GameState.CurMouseX, GameState.CurMouseY, 0, 0, 16, 16, 32, 32);
        }

        public static void Render_Menu()
        {
            Gui.DrawMenuBG();
            Gui.Render();
            string argpath = System.IO.Path.Combine(Core.Path.Misc, "Cursor");
            RenderTexture(ref argpath, GameState.CurMouseX, GameState.CurMouseY, 0, 0, 16, 16, 32, 32);
        }
    }
}<|MERGE_RESOLUTION|>--- conflicted
+++ resolved
@@ -866,13 +866,6 @@
             {
                 if (IsMouseButtonDown(MouseButton.Left))
                 {
-<<<<<<< HEAD
-=======
-                    if (GameState.MyEditorType == (int)EditorType.Map)
-                    {
-                        frmEditor_Map.MapEditorMouseDown(GameState.CurX, GameState.CurY, false);
-                    }
->>>>>>> d62481ea
                     if (Conversions.ToBoolean(Pet.PetAlive(GameState.MyIndex) && GameLogic.IsInBounds()))
                     {
                         Pet.PetMove(GameState.CurX, GameState.CurY);
@@ -890,19 +883,7 @@
                     {
                         NetworkSend.SendDeleteHotbar(slotNum);
                     }
-<<<<<<< HEAD
                     
-=======
-
-                    if (GameState.MyEditorType == (int)EditorType.Map)
-                    {
-                        if ((DateTime.Now - lastMouseClickTime).TotalMilliseconds >= GameClient.MouseRepeatInterval)
-                        {
-                            frmEditor_Map.MapEditorMouseDown(GameState.CurX, GameState.CurY, false);
-                        }
-                    }
-
->>>>>>> d62481ea
                     if (GameState.VbKeyShift == true)
                     {
                         // Admin warp if Shift is held and the player has moderator access
