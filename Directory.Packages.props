--- conflicted
+++ resolved
@@ -17,10 +17,7 @@
     <PackageVersion Include="MonoGame.Content.Builder.Task" Version="3.8.2.1105" />
     <PackageVersion Include="MonoGame.Framework.Android" Version="3.8.2.1105" />
     <PackageVersion Include="MonoGame.Framework.Content.Pipeline" Version="3.8.2.1105" />
-<<<<<<< HEAD
     <PackageVersion Include="MonoGame.Framework.DesktopGL" Version="3.8.2.1105" />
-=======
->>>>>>> 87fb3a46
     <PackageVersion Include="MonoGame.Library.SDL" Version="2.26.5.5" />
     <PackageVersion Include="Newtonsoft.Json" Version="13.0.3" />
     <PackageVersion Include="NLua" Version="1.7.4" />
